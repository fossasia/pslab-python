# -*- coding: utf-8 -*-
# Communication Library for  Pocket Science Lab from FOSSASIA 
#
# License : GNU GPL 

from __future__ import print_function

import inspect
import time

import PSL.commands_proto as CP
import PSL.packet_handler as packet_handler
from PSL.achan import *
from PSL.digital_channel import *


def connect(**kwargs):
    '''
    If hardware is found, returns an instance of 'ScienceLab', else returns None.
    '''
    obj = ScienceLab(**kwargs)
    if obj.H.fd is not None:
        return obj
    else:
        print('Err')
        raise RuntimeError('Could Not Connect')


class ScienceLab():
    """
	**Communications library.**

	This class contains methods that can be used to interact with the FOSSASIA PSLab

	Initialization does the following

	* connects to tty device
	* loads calibration values.

	.. tabularcolumns:: |p{3cm}|p{11cm}|

	+----------+-----------------------------------------------------------------+
	|Arguments |Description                                                      |
	+==========+=================================================================+
	|timeout   | serial port read timeout. default = 1s                          |
	+----------+-----------------------------------------------------------------+

	>>> from PSL import sciencelab
	>>> I = sciencelab.connect()
	>>> self.__print__(I)
	<sciencelab.ScienceLab instance at 0xb6c0cac>


	Once you have initiated this class,  its various methods will allow access to all the features built
	into the device.



	"""

    CAP_AND_PCS = 0
    ADC_SHIFTS_LOCATION1 = 1
    ADC_SHIFTS_LOCATION2 = 2
    ADC_POLYNOMIALS_LOCATION = 3

    # DAC_POLYNOMIALS_LOCATION=1
    DAC_SHIFTS_PV1A = 4
    DAC_SHIFTS_PV1B = 5
    DAC_SHIFTS_PV2A = 6
    DAC_SHIFTS_PV2B = 7
    DAC_SHIFTS_PV3A = 8
    DAC_SHIFTS_PV3B = 9
    LOC_DICT = {'PV1': [4, 5], 'PV2': [6, 7], 'PV3': [8, 9]}
    BAUD = 1000000
    WType = {'W1': 'sine', 'W2': 'sine'}

    def __init__(self, timeout=1.0, **kwargs):
        self.verbose = kwargs.get('verbose', False)
        self.initialArgs = kwargs
        self.generic_name = 'PSLab'
        self.DDS_CLOCK = 0
        self.timebase = 40
        self.MAX_SAMPLES = CP.MAX_SAMPLES
        self.samples = self.MAX_SAMPLES
        self.triggerLevel = 550
        self.triggerChannel = 0
        self.error_count = 0
        self.channels_in_buffer = 0
        self.digital_channels_in_buffer = 0
        self.currents = [0.55e-3, 0.55e-6, 0.55e-5, 0.55e-4]
        self.currentScalers = [1.0, 1.0, 1.0, 1.0]

        self.data_splitting = kwargs.get('data_splitting', CP.DATA_SPLITTING)
        self.allAnalogChannels = allAnalogChannels
        self.analogInputSources = {}
        for a in allAnalogChannels: self.analogInputSources[a] = analogInputSource(a)

        self.sine1freq = None
        self.sine2freq = None
        self.sqrfreq = {'SQR1': None, 'SQR2': None, 'SQR3': None, 'SQR4': None}
        self.aboutArray = []
        self.errmsg = ''
        # --------------------------Initialize communication handler, and subclasses-----------------
        try:
            self.H = packet_handler.Handler(**kwargs)
        except Exception as ex:
            self.errmsg = "failed to Connect. Please check connections/arguments\n" + ex.message
            self.connected = False
            print(self.errmsg)  # raise RuntimeError(msg)

        try:
            self.__runInitSequence__(**kwargs)
        except Exception as ex:
            self.errmsg = "failed to run init sequence. Check device connections\n" + str(ex)
            self.connected = False
            print(self.errmsg)  # raise RuntimeError(msg)

    def __runInitSequence__(self, **kwargs):
        self.aboutArray = []
        from PSL.Peripherals import I2C, SPI, NRF24L01, MCP4728
        self.connected = self.H.connected
        if not self.H.connected:
            self.__print__('Check hardware connections. Not connected')

        self.streaming = False
        self.achans = [analogAcquisitionChannel(a) for a in ['CH1', 'CH2', 'CH3', 'MIC']]
        self.gain_values = gains
        self.buff = np.zeros(10000)
        self.SOCKET_CAPACITANCE = 42e-12  # 42e-12 is typical for the FOSSASIA PSLab. Actual values will be updated during calibration loading
        self.resistanceScaling = 1.

        self.digital_channel_names = digital_channel_names
        self.allDigitalChannels = self.digital_channel_names
        self.gains = {'CH1': 0, 'CH2': 0}

        # This array of four instances of digital_channel is used to store data retrieved from the
        # logic analyzer section of the device.  It also contains methods to generate plottable data
        # from the original timestamp arrays.
        self.dchans = [digital_channel(a) for a in range(4)]

        self.I2C = I2C(self.H)
        # self.I2C.pullSCLLow(5000)
        self.SPI = SPI(self.H)
        self.hexid = ''
        if self.H.connected:
            for a in ['CH1', 'CH2']: self.set_gain(a, 0, True)  # Force load gain
            for a in ['W1', 'W2']: self.load_equation(a, 'sine')
            self.SPI.set_parameters(1, 7, 1, 0)
            self.hexid = hex(self.device_id())

        self.NRF = NRF24L01(self.H)

        self.aboutArray.append(['Radio Transceiver is :', 'Installed' if self.NRF.ready else 'Not Installed'])

        self.DAC = MCP4728(self.H, 3.3, 0)
        self.calibrated = False
        # -------Check for calibration data if connected. And process them if found---------------
        if kwargs.get('load_calibration', True) and self.H.connected:
            import struct
            # Load constants for CTMU and PCS
            cap_and_pcs = self.read_bulk_flash(self.CAP_AND_PCS, 8 * 4 + 5)  # READY+calibration_string
            if cap_and_pcs[:5] == 'READY':
                scalers = list(struct.unpack('8f', cap_and_pcs[5:]))
                self.SOCKET_CAPACITANCE = scalers[0]
                self.DAC.CHANS['PCS'].load_calibration_twopoint(scalers[1],
                                                                scalers[2])  # Slope and offset for current source
                self.__calibrate_ctmu__(scalers[4:])
                self.resistanceScaling = scalers[3]  # SEN
                self.aboutArray.append(['Capacitance[sock,550uA,55uA,5.5uA,.55uA]'] + scalers[:1] + scalers[4:])
                self.aboutArray.append(['PCS slope,offset'] + scalers[1:3])
                self.aboutArray.append(['SEN'] + [scalers[3]])
            else:
                self.SOCKET_CAPACITANCE = 42e-12  # approx
                self.__print__('Cap and PCS calibration invalid')  # ,cap_and_pcs[:10],'...')

            # Load constants for ADC and DAC
            polynomials = self.read_bulk_flash(self.ADC_POLYNOMIALS_LOCATION, 2048)
            polyDict = {}
            if polynomials[:9] == 'PSLab':
                self.__print__('ADC calibration found...')
                self.aboutArray.append(['Calibration Found'])
                self.aboutArray.append([])
                self.calibrated = True
                adc_shifts = self.read_bulk_flash(self.ADC_SHIFTS_LOCATION1, 2048) + self.read_bulk_flash(
                    self.ADC_SHIFTS_LOCATION2, 2048)
                adc_shifts = [CP.Byte.unpack(a)[0] for a in adc_shifts]
                # print(adc_shifts)
                self.__print__('ADC INL correction table loaded.')
                self.aboutArray.append(['ADC INL Correction found', adc_shifts[0], adc_shifts[1], adc_shifts[2], '...'])
                poly_sections = polynomials.split(
                    'STOP')  # The 2K array is split into sections containing data for ADC_INL fit, ADC_CHANNEL fit, DAC_CHANNEL fit, PCS, CAP ...

                adc_slopes_offsets = poly_sections[0]
                dac_slope_intercept = poly_sections[1]
                inl_slope_intercept = poly_sections[2]
                # print('COMMON#########',self.__stoa__(slopes_offsets))
                # print('DAC#########',self.__stoa__(dac_slope_intercept))
                # print('ADC INL ############',self.__stoa__(inl_slope_intercept),len(inl_slope_intercept))
                # Load calibration data for ADC channels into an array that'll be evaluated in the next code block
                for a in adc_slopes_offsets.split('>|')[1:]:
                    self.__print__('\n', '>' * 20, a[:3], '<' * 20)
                    self.aboutArray.append([])
                    self.aboutArray.append(['ADC Channel', a[:3]])
                    self.aboutArray.append(['Gain', 'X^3', 'X^2', 'X', 'C'])
                    cals = a[5:]
                    polyDict[a[:3]] = []
                    for b in range(len(cals) // 16):
                        try:
                            poly = struct.unpack('4f', cals[b * 16:(b + 1) * 16])
                        except:
                            self.__print__(a[:3], ' not calibrated')
                        self.__print__(b, poly)
                        self.aboutArray.append([b] + ['%.3e' % v for v in poly])
                        polyDict[a[:3]].append(poly)

                # Load calibration data (slopes and offsets) for ADC channels
                inl_slope_intercept = struct.unpack('2f', inl_slope_intercept)
                for a in self.analogInputSources:
                    self.analogInputSources[a].loadCalibrationTable(adc_shifts, inl_slope_intercept[0],
                                                                    inl_slope_intercept[1])
                    if a in polyDict:
                        self.__print__('loading polynomials for ', a, polyDict[a])
                        self.analogInputSources[a].loadPolynomials(polyDict[a])
                        self.analogInputSources[a].calibrationReady = True
                    self.analogInputSources[a].regenerateCalibration()

                # Load calibration data for DAC channels
                for a in dac_slope_intercept.split('>|')[1:]:
                    NAME = a[:3]  # Name of the DAC channel . PV1, PV2 ...
                    self.aboutArray.append([])
                    self.aboutArray.append(['Calibrated :', NAME])
                    try:
                        fits = struct.unpack('6f', a[5:])
                        self.__print__(NAME, ' calibrated', a[5:])
                    except:
                        self.__print__(NAME, ' not calibrated', a[5:], len(a[5:]), a)
                        continue
                    slope = fits[0]
                    intercept = fits[1]
                    fitvals = fits[2:]
                    if NAME in ['PV1', 'PV2', 'PV3']:
                        '''
						DACs have inherent non-linear behaviour, and the following algorithm generates a correction
						array from the calibration data that contains information about the offset(in codes) of each DAC code.

						The correction array defines for each DAC code, the number of codes to skip forwards or backwards
						in order to output the most accurate voltage value.

						E.g. if Code 1024 was found to output a voltage corresponding to code 1030 , and code 1020 was found to output a voltage corresponding to code 1024,
						then correction array[1024] = -4 , correction_array[1030]=-6. Adding -4 to the code 1024 will give code 1020 which will output the
						correct voltage value expected from code 1024.

						The variables LOOKAHEAD and LOOKBEHIND define the range of codes to search around a particular DAC code in order to
						find the code with the minimum deviation from the expected value.

						'''
                        DACX = np.linspace(self.DAC.CHANS[NAME].range[0], self.DAC.CHANS[NAME].range[1], 4096)
                        if NAME == 'PV1':
                            OFF = self.read_bulk_flash(self.DAC_SHIFTS_PV1A, 2048) + self.read_bulk_flash(
                                self.DAC_SHIFTS_PV1B, 2048)
                        elif NAME == 'PV2':
                            OFF = self.read_bulk_flash(self.DAC_SHIFTS_PV2A, 2048) + self.read_bulk_flash(
                                self.DAC_SHIFTS_PV2B, 2048)
                        elif NAME == 'PV3':
                            OFF = self.read_bulk_flash(self.DAC_SHIFTS_PV3A, 2048) + self.read_bulk_flash(
                                self.DAC_SHIFTS_PV3B, 2048)
                        OFF = np.array([ord(data) for data in OFF])
                        self.__print__('\n', '>' * 20, NAME, '<' * 20)
                        self.__print__('Offsets :', OFF[:20], '...')
                        fitfn = np.poly1d(fitvals)
                        YDATA = fitfn(DACX) - (OFF * slope + intercept)
                        LOOKBEHIND = 100
                        LOOKAHEAD = 100
                        OFF = np.array([np.argmin(
                            np.fabs(YDATA[max(B - LOOKBEHIND, 0):min(4095, B + LOOKAHEAD)] - DACX[B])) - (
                                                B - max(B - LOOKBEHIND, 0)) for B in range(0, 4096)])
                        self.aboutArray.append(['Err min:', min(OFF), 'Err max:', max(OFF)])
                        self.DAC.CHANS[NAME].load_calibration_table(OFF)

    def get_resistance(self):
        V = self.get_average_voltage('SEN')
        if V > 3.295: return np.Inf
        I = (3.3 - V) / 5.1e3
        res = V / I
        return res * self.resistanceScaling

    def __ignoreCalibration__(self):
        print('CALIBRATION DISABLED')
        for a in self.analogInputSources:
            self.analogInputSources[a].__ignoreCalibration__()
            self.analogInputSources[a].regenerateCalibration()

        for a in ['PV1', 'PV2', 'PV3']: self.DAC.__ignoreCalibration__(a)

    def __print__(self, *args):
        if self.verbose:
            for a in args:
                print(a, end="")
            print()

    def __del__(self):
        self.__print__('Closing PORT')
        try:
            self.H.fd.close()
        except:
            pass

    def get_version(self):
        """
		Returns the version string of the device
		format: LTS-......
		"""
        try:
            return self.H.get_version(self.H.fd)
        except Exception as ex:
            self.raiseException(ex, "Communication Error , Function : " + inspect.currentframe().f_code.co_name)

    def getRadioLinks(self):
        try:
            return self.NRF.get_nodelist()
        except Exception as ex:
            self.raiseException(ex, "Communication Error , Function : " + inspect.currentframe().f_code.co_name)

    def newRadioLink(self, **args):
        '''

		.. tabularcolumns:: |p{3cm}|p{11cm}|

		============== ==============================================================================
		**Arguments**  Description
		============== ==============================================================================
		\*\*Kwargs     Keyword Arguments
		address        Address of the node. a 24 bit number. Printed on the nodes.\n
					   can also be retrieved using :py:meth:`~NRF24L01_class.NRF24L01.get_nodelist`
		============== ==============================================================================


		:return: :py:meth:`~NRF_NODE.RadioLink`


		'''
        from PSL.Peripherals import RadioLink
        try:
            return RadioLink(self.NRF, **args)
        except Exception as ex:
            self.raiseException(ex, "Communication Error , Function : " + inspect.currentframe().f_code.co_name)

    # -------------------------------------------------------------------------------------------------------------------#

    # |================================================ANALOG SECTION====================================================|
    # |This section has commands related to analog measurement and control. These include the oscilloscope routines,     |
    # |voltmeters, ammeters, and Programmable voltage sources.                                                           |
    # -------------------------------------------------------------------------------------------------------------------#

    def reconnect(self, **kwargs):
        '''
		Attempts to reconnect to the device in case of a commmunication error or accidental disconnect.
		'''
        try:
            self.H.reconnect(**kwargs)
            self.__runInitSequence__(**kwargs)
        except Exception as ex:
            self.errmsg = str(ex)
            self.H.disconnect()
            print(self.errmsg)
            raise RuntimeError(self.errmsg)

    def capture1(self, ch, ns, tg, *args, **kwargs):
        """
		Blocking call that fetches an oscilloscope trace from the specified input channel

		.. tabularcolumns:: |p{3cm}|p{11cm}|

		==============  ============================================================================================
		**Arguments**
		==============  ============================================================================================
		ch              Channel to select as input. ['CH1'..'CH3','SEN']
		ns              Number of samples to fetch. Maximum 10000
		tg              Timegap between samples in microseconds
		==============  ============================================================================================

		.. figure:: images/capture1.png
			:width: 11cm
			:align: center
			:alt: alternate text
			:figclass: align-center

			A sine wave captured and plotted.

		Example

		>>> from PSL import *
		>>> from PSL import sciencelab
		>>> I=sciencelab.connect()
		>>> x,y = I.capture1('CH1',3200,1)
		>>> plot(x,y)
		>>> show()


		:return: Arrays X(timestamps),Y(Corresponding Voltage values)

		"""
        return self.capture_fullspeed(ch, ns, tg, *args, **kwargs)

    def capture2(self, ns, tg, TraceOneRemap='CH1'):
        """
		Blocking call that fetches oscilloscope traces from CH1,CH2

		.. tabularcolumns:: |p{3cm}|p{11cm}|

		==============  =======================================================================================================
		**Arguments**
		==============  =======================================================================================================
		ns              Number of samples to fetch. Maximum 5000
		tg              Timegap between samples in microseconds
		TraceOneRemap   Choose the analog input for channel 1. It is connected to CH1 by default. Channel 2 always reads CH2.
		==============  =======================================================================================================

		.. figure:: images/capture2.png
			:width: 11cm
			:align: center
			:alt: alternate text
			:figclass: align-center

			Two sine waves captured and plotted.

		Example

		>>> from PSL import *
		>>> from PSL import sciencelab
		>>> I=sciencelab.connect()
		>>> x,y1,y2 = I.capture2(1600,2,'MIC')  #Chan1 remapped to MIC. Chan2 reads CH2
		>>> plot(x,y1)              #Plot of analog input MIC
		>>> plot(x,y2)              #plot of analog input CH2
		>>> show()

		:return: Arrays X(timestamps),Y1(Voltage at CH1),Y2(Voltage at CH2)

		"""
        try:
            self.capture_traces(2, ns, tg, TraceOneRemap)
            time.sleep(1e-6 * self.samples * self.timebase + .01)
            while not self.oscilloscope_progress()[0]:
                pass

            self.__fetch_channel__(1)
            self.__fetch_channel__(2)

        except Exception as ex:
            self.raiseException(ex, "Communication Error , Function : " + inspect.currentframe().f_code.co_name)

        x = self.achans[0].get_xaxis()
        y = self.achans[0].get_yaxis()
        y2 = self.achans[1].get_yaxis()
        # x,y2=self.fetch_trace(2)
        return x, y, y2

    def capture4(self, ns, tg, TraceOneRemap='CH1'):
        """
		Blocking call that fetches oscilloscope traces from CH1,CH2,CH3,CH4

		.. tabularcolumns:: |p{3cm}|p{11cm}|

		==============  ======================================================================================================
		**Arguments**
		==============  ======================================================================================================
		ns              Number of samples to fetch. Maximum 2500
		tg              Timegap between samples in microseconds. Minimum 1.75uS
		TraceOneRemap   Choose the analog input for channel 1. It is connected to CH1 by default. Channel 2 always reads CH2.
		==============  ======================================================================================================

		.. figure:: images/capture4.png
			:width: 11cm
			:align: center
			:alt: alternate text
			:figclass: align-center

			Four traces captured and plotted.

		Example

		>>> from PSL import *
		>>> I=sciencelab.ScienceLab()
		>>> x,y1,y2,y3,y4 = I.capture4(800,1.75)
		>>> plot(x,y1)
		>>> plot(x,y2)
		>>> plot(x,y3)
		>>> plot(x,y4)
		>>> show()

		:return: Arrays X(timestamps),Y1(Voltage at CH1),Y2(Voltage at CH2),Y3(Voltage at CH3),Y4(Voltage at CH4)

		"""
        try:
            self.capture_traces(4, ns, tg, TraceOneRemap)
            time.sleep(1e-6 * self.samples * self.timebase + .01)
            while not self.oscilloscope_progress()[0]:
                pass
            x, y = self.fetch_trace(1)
            x, y2 = self.fetch_trace(2)
            x, y3 = self.fetch_trace(3)
            x, y4 = self.fetch_trace(4)
        except Exception as ex:
            self.raiseException(ex, "Communication Error , Function : " + inspect.currentframe().f_code.co_name)

        return x, y, y2, y3, y4

    def capture_multiple(self, samples, tg, *args):
        """
		Blocking call that fetches oscilloscope traces from a set of specified channels

		.. tabularcolumns:: |p{3cm}|p{11cm}|

		==============  ============================================================================================
		**Arguments**
		==============  ============================================================================================
		samples         Number of samples to fetch. Maximum 10000/(total specified channels)
		tg              Timegap between samples in microseconds.
		\*args          channel names
		==============  ============================================================================================

		Example

		>>> from PSL import *
		>>> I=sciencelab.ScienceLab()
		>>> x,y1,y2,y3,y4 = I.capture_multiple(800,1.75,'CH1','CH2','MIC','SEN')
		>>> plot(x,y1)
		>>> plot(x,y2)
		>>> plot(x,y3)
		>>> plot(x,y4)
		>>> show()

		:return: Arrays X(timestamps),Y1,Y2 ...

		"""
        if len(args) == 0:
            self.__print__('please specify channels to record')
            return
        tg = int(tg * 8) / 8.  # Round off the timescale to 1/8uS units
        if (tg < 1.5): tg = int(1.5 * 8) / 8.
        total_chans = len(args)

        total_samples = samples * total_chans
        if (total_samples > self.MAX_SAMPLES):
            self.__print__('Sample limit exceeded. 10,000 total')
            total_samples = self.MAX_SAMPLES
            samples = self.MAX_SAMPLES / total_chans

        CHANNEL_SELECTION = 0
        for chan in args:
            C = self.analogInputSources[chan].CHOSA
            self.__print__(chan, C)
            CHANNEL_SELECTION |= (1 << C)
        self.__print__('selection', CHANNEL_SELECTION, len(args), hex(CHANNEL_SELECTION | ((total_chans - 1) << 12)))

        try:
            self.H.__sendByte__(CP.ADC)
            self.H.__sendByte__(CP.CAPTURE_MULTIPLE)
            self.H.__sendInt__(CHANNEL_SELECTION | ((total_chans - 1) << 12))

            self.H.__sendInt__(total_samples)  # total number of samples to record
            self.H.__sendInt__(int(self.timebase * 8))  # Timegap between samples.  8MHz timer clock
            self.H.__get_ack__()
            self.__print__('wait')
            time.sleep(1e-6 * total_samples * tg + .01)
            self.__print__('done')
            data = b''
            for i in range(int(total_samples / self.data_splitting)):
                self.H.__sendByte__(CP.ADC)
                self.H.__sendByte__(CP.GET_CAPTURE_CHANNEL)
                self.H.__sendByte__(0)  # channel number . starts with A0 on PIC
                self.H.__sendInt__(self.data_splitting)
                self.H.__sendInt__(i * self.data_splitting)
                data += self.H.fd.read(int(
                    self.data_splitting * 2))  # reading int by int sometimes causes a communication error. this works better.
                self.H.__get_ack__()

            if total_samples % self.data_splitting:
                self.H.__sendByte__(CP.ADC)
                self.H.__sendByte__(CP.GET_CAPTURE_CHANNEL)
                self.H.__sendByte__(0)  # channel number starts with A0 on PIC
                self.H.__sendInt__(total_samples % self.data_splitting)
                self.H.__sendInt__(total_samples - total_samples % self.data_splitting)
                data += self.H.fd.read(int(2 * (
                        total_samples % self.data_splitting)))  # reading int by int may cause packets to be dropped. this works better.
                self.H.__get_ack__()

            for a in range(int(total_samples)): self.buff[a] = CP.ShortInt.unpack(data[a * 2:a * 2 + 2])[0]
            # self.achans[channel_number-1].yaxis = self.achans[channel_number-1].fix_value(self.buff[:samples])
            yield np.linspace(0, tg * (samples - 1), samples)
            for a in range(int(total_chans)):
                yield self.buff[a:total_samples][::total_chans]
        except Exception as ex:
            self.raiseException(ex, "Communication Error , Function : " + inspect.currentframe().f_code.co_name)

    def __capture_fullspeed__(self, chan, samples, tg, *args, **kwargs):
        tg = int(tg * 8) / 8.  # Round off the timescale to 1/8uS units
        if (tg < 0.5): tg = int(0.5 * 8) / 8.
        if (samples > self.MAX_SAMPLES):
            self.__print__('Sample limit exceeded. 10,000 max')
            samples = self.MAX_SAMPLES

        self.timebase = int(tg * 8) / 8.
        self.samples = samples
        CHOSA = self.analogInputSources[chan].CHOSA

        try:
            self.H.__sendByte__(CP.ADC)
            if 'SET_LOW' in args:
                self.H.__sendByte__(CP.SET_LO_CAPTURE)
            elif 'SET_HIGH' in args:
                self.H.__sendByte__(CP.SET_HI_CAPTURE)
            elif 'FIRE_PULSES' in args:
                self.H.__sendByte__(CP.PULSE_TRAIN)
                self.__print__('firing sqr1 pulses for ', kwargs.get('interval', 1000), 'uS')
            else:
                self.H.__sendByte__(CP.CAPTURE_DMASPEED)
            self.H.__sendByte__(CHOSA)
            self.H.__sendInt__(samples)  # total number of samples to record
            self.H.__sendInt__(int(tg * 8))  # Timegap between samples.  8MHz timer clock
            if 'FIRE_PULSES' in args:
                t = kwargs.get('interval', 1000)
                print('Firing for', t, 'uS')
                self.H.__sendInt__(t)
                time.sleep(
                    t * 1e-6)  # Wait for hardware to free up from firing pulses(blocking call). Background capture starts immediately after this
            self.H.__get_ack__()
        except Exception as ex:
            self.raiseException(ex, "Communication Error , Function : " + inspect.currentframe().f_code.co_name)

    def capture_fullspeed(self, chan, samples, tg, *args, **kwargs):
        """
		Blocking call that fetches oscilloscope traces from a single oscilloscope channel at a maximum speed of 2MSPS

		.. tabularcolumns:: |p{3cm}|p{11cm}|

		==============  ============================================================================================
		**Arguments**
		==============  ============================================================================================
		chan                channel name 'CH1' / 'CH2' ... 'SEN'
		samples             Number of samples to fetch. Maximum 10000/(total specified channels)
		tg                  Timegap between samples in microseconds. minimum 0.5uS
		\*args              specify if SQR1 must be toggled right before capturing.
		 'SET_LOW' 			will set SQR1 to 0V
		 'SET_HIGH'			will set it to 5V.
		 'FIRE_PULSES' 		will output a preset frequency on SQR1 for a given interval (keyword arg 'interval'
							must be specified or it will default to 1000uS) before acquiring data. This is
							used for measuring speed of sound using piezos
							if no arguments are specified, a regular capture will be executed.
		\*\*kwargs
			interval		units:uS . Necessary if 'FIRE_PULSES' argument was supplied. default 1000uS
		==============  ============================================================================================

		.. code-block:: python

			from PSL import *
			I=sciencelab.ScienceLab()
			x,y = I.capture_fullspeed('CH1',2000,1)
			plot(x,y)
			show()


		.. code-block:: python

			x,y = I.capture_fullspeed('CH1',2000,1,'SET_LOW')
			plot(x,y)
			show()

		.. code-block:: python

			I.sqr1(40e3 , 50, True )   # Prepare a 40KHz, 50% square wave. Do not output it yet
			x,y = I.capture_fullspeed('CH1',2000,1,'FIRE_PULSES',interval = 250) #Output the prepared 40KHz(25uS) wave for 250uS(10 cycles) before acquisition
			plot(x,y)
			show()

		:return: timestamp array ,voltage_value array

		"""
        self.__capture_fullspeed__(chan, samples, tg, *args, **kwargs)
        time.sleep(1e-6 * self.samples * self.timebase + kwargs.get('interval', 0) * 1e-6 + 0.1)
        x, y = self.__retrieveBufferData__(chan, self.samples, self.timebase)

        return x, self.analogInputSources[chan].calPoly10(y)

    def __capture_fullspeed_hr__(self, chan, samples, tg, *args):
        tg = int(tg * 8) / 8.  # Round off the timescale to 1/8uS units
        if (tg < 1): tg = 1.
        if (samples > self.MAX_SAMPLES):
            self.__print__('Sample limit exceeded. 10,000 max')
            samples = self.MAX_SAMPLES

        self.timebase = int(tg * 8) / 8.
        self.samples = samples
        CHOSA = self.analogInputSources[chan].CHOSA
        try:
            self.H.__sendByte__(CP.ADC)
            if 'SET_LOW' in args:
                self.H.__sendByte__(CP.SET_LO_CAPTURE)
            elif 'SET_HIGH' in args:
                self.H.__sendByte__(CP.SET_HI_CAPTURE)
            elif 'READ_CAP' in args:
                self.H.__sendByte__(CP.MULTIPOINT_CAPACITANCE)
            else:
                self.H.__sendByte__(CP.CAPTURE_DMASPEED)
            self.H.__sendByte__(CHOSA | 0x80)
            self.H.__sendInt__(samples)  # total number of samples to record
            self.H.__sendInt__(int(tg * 8))  # Timegap between samples.  8MHz timer clock
            self.H.__get_ack__()
        except Exception as ex:
            self.raiseException(ex, "Communication Error , Function : " + inspect.currentframe().f_code.co_name)

    def capture_fullspeed_hr(self, chan, samples, tg, *args):
        try:
            self.__capture_fullspeed_hr__(chan, samples, tg, *args)
            time.sleep(1e-6 * self.samples * self.timebase + .01)
            x, y = self.__retrieveBufferData__(chan, self.samples, self.timebase)
        except Exception as ex:
            self.raiseException(ex, "Communication Error , Function : " + inspect.currentframe().f_code.co_name)

        return x, self.analogInputSources[chan].calPoly12(y)

    def __retrieveBufferData__(self, chan, samples, tg):
        '''

		'''
        data = b''
        try:
            for i in range(int(samples / self.data_splitting)):
                self.H.__sendByte__(CP.ADC)
                self.H.__sendByte__(CP.GET_CAPTURE_CHANNEL)
                self.H.__sendByte__(0)  # channel number . starts with A0 on PIC
                self.H.__sendInt__(self.data_splitting)
                self.H.__sendInt__(i * self.data_splitting)
                data += self.H.fd.read(int(
                    self.data_splitting * 2))  # reading int by int sometimes causes a communication error. this works better.
                self.H.__get_ack__()

            if samples % self.data_splitting:
                self.H.__sendByte__(CP.ADC)
                self.H.__sendByte__(CP.GET_CAPTURE_CHANNEL)
                self.H.__sendByte__(0)  # channel number starts with A0 on PIC
                self.H.__sendInt__(samples % self.data_splitting)
                self.H.__sendInt__(samples - samples % self.data_splitting)
                data += self.H.fd.read(int(2 * (
                        samples % self.data_splitting)))  # reading int by int may cause packets to be dropped. this works better.
                self.H.__get_ack__()

        except Exception as ex:
            self.raiseException(ex, "Communication Error , Function : " + inspect.currentframe().f_code.co_name)
        try:
            for a in range(int(samples)): self.buff[a] = CP.ShortInt.unpack(data[a * 2:a * 2 + 2])[0]
        except Exception as ex:
            msg = "Incorrect Number of Bytes Received\n"
            raise RuntimeError(msg)

        # self.achans[channel_number-1].yaxis = self.achans[channel_number-1].fix_value(self.buff[:samples])
        return np.linspace(0, tg * (samples - 1), samples), self.buff[:samples]

    def capture_traces(self, num, samples, tg, channel_one_input='CH1', CH123SA=0, **kwargs):
        """
		Instruct the ADC to start sampling. use fetch_trace to retrieve the data

		.. tabularcolumns:: |p{3cm}|p{11cm}|

		=================== ============================================================================================
		**Arguments**
		=================== ============================================================================================
		num                 Channels to acquire. 1/2/4
		samples             Total points to store per channel. Maximum 3200 total.
		tg                  Timegap between two successive samples (in uSec)
		channel_one_input   map channel 1 to 'CH1' ... 'CH9'
		\*\*kwargs

		\*trigger           Whether or not to trigger the oscilloscope based on the voltage level set by :func:`configure_trigger`
		=================== ============================================================================================


		see :ref:`capture_video`

		.. _adc_example:

			.. figure:: images/transient.png
				:width: 11cm
				:align: center
				:alt: alternate text
				:figclass: align-center

				Transient response of an Inductor and Capacitor in series

			The following example demonstrates how to use this function to record active events.

				* Connect a capacitor and an Inductor in series.
				* Connect CH1 to the spare leg of the inductor. Also Connect OD1 to this point
				* Connect CH2 to the junction between the capacitor and the inductor
				* connect the spare leg of the capacitor to GND( ground )
				* set OD1 initially high using set_state(SQR1=1)

			::

				>>> I.set_state(OD1=1)  #Turn on OD1
				#Arbitrary delay to wait for stabilization
				>>> time.sleep(0.5)
				#Start acquiring data (2 channels,800 samples, 2microsecond intervals)
				>>> I.capture_traces(2,800,2,trigger=False)
				#Turn off OD1. This must occur immediately after the previous line was executed.
				>>> I.set_state(OD1=0)
				#Minimum interval to wait for completion of data acquisition.
				#samples*timegap*(convert to Seconds)
				>>> time.sleep(800*2*1e-6)
				>>> x,CH1=I.fetch_trace(1)
				>>> x,CH2=I.fetch_trace(2)
				>>> plot(x,CH1-CH2) #Voltage across the inductor
				>>> plot(x,CH2)     ##Voltage across the capacitor
				>>> show()

			The following events take place when the above snippet runs

			#. The oscilloscope starts storing voltages present at CH1 and CH2 every 2 microseconds
			#. The output OD1 was enabled, and this causes the voltage between the L and C to approach OD1 voltage.
			   (It may or may not oscillate)
			#. The data from CH1 and CH2 was read into x,CH1,CH2
			#. Both traces were plotted in order to visualize the Transient response of series LC

		:return: nothing

		.. seealso::
			:func:`fetch_trace` , :func:`oscilloscope_progress` , :func:`capture1` , :func:`capture2` , :func:`capture4`

		"""
        triggerornot = 0x80 if kwargs.get('trigger', True) else 0
        self.timebase = tg
        self.timebase = int(self.timebase * 8) / 8.  # Round off the timescale to 1/8uS units
        if channel_one_input not in self.analogInputSources: raise RuntimeError(
            'Invalid input %s, not in %s' % (channel_one_input, str(self.analogInputSources.keys())))
        CHOSA = self.analogInputSources[channel_one_input].CHOSA
        try:
            self.H.__sendByte__(CP.ADC)
            if (num == 1):
                if (self.timebase < 1.5): self.timebase = int(1.5 * 8) / 8.
                if (samples > self.MAX_SAMPLES): samples = self.MAX_SAMPLES

                self.achans[0].set_params(channel=channel_one_input, length=samples, timebase=self.timebase,
                                          resolution=10, source=self.analogInputSources[channel_one_input])
                self.H.__sendByte__(CP.CAPTURE_ONE)  # read 1 channel
                self.H.__sendByte__(CHOSA | triggerornot)  # channelk number

            elif (num == 2):
                if (self.timebase < 1.75): self.timebase = int(1.75 * 8) / 8.
                if (samples > self.MAX_SAMPLES / 2): samples = self.MAX_SAMPLES / 2

                self.achans[0].set_params(channel=channel_one_input, length=samples, timebase=self.timebase,
                                          resolution=10, source=self.analogInputSources[channel_one_input])
                self.achans[1].set_params(channel='CH2', length=samples, timebase=self.timebase, resolution=10,
                                          source=self.analogInputSources['CH2'])

                self.H.__sendByte__(CP.CAPTURE_TWO)  # capture 2 channels
                self.H.__sendByte__(CHOSA | triggerornot)  # channel 0 number

            elif (num == 3 or num == 4):
                if (self.timebase < 1.75): self.timebase = int(1.75 * 8) / 8.
                if (samples > self.MAX_SAMPLES / 4): samples = self.MAX_SAMPLES / 4

                self.achans[0].set_params(channel=channel_one_input, length=samples, timebase=self.timebase, \
                                          resolution=10, source=self.analogInputSources[channel_one_input])

                for a in range(1, 4):
                    chans = ['NONE', 'CH2', 'CH3', 'MIC']
                    self.achans[a].set_params(channel=chans[a], length=samples, timebase=self.timebase, \
                                              resolution=10, source=self.analogInputSources[chans[a]])

                self.H.__sendByte__(CP.CAPTURE_FOUR)  # read 4 channels
                self.H.__sendByte__(CHOSA | (CH123SA << 4) | triggerornot)  # channel number

            self.samples = samples
            self.H.__sendInt__(samples)  # number of samples per channel to record
            self.H.__sendInt__(int(self.timebase * 8))  # Timegap between samples.  8MHz timer clock
            self.H.__get_ack__()
            self.channels_in_buffer = num
        except Exception as ex:
            self.raiseException(ex, "Communication Error , Function : " + inspect.currentframe().f_code.co_name)

    def capture_highres_traces(self, channel, samples, tg, **kwargs):
        """
		Instruct the ADC to start sampling. use fetch_trace to retrieve the data

		.. tabularcolumns:: |p{3cm}|p{11cm}|

		=================== ============================================================================================
		**Arguments**
		=================== ============================================================================================
		channel             channel to acquire data from 'CH1' ... 'CH9'
		samples             Total points to store per channel. Maximum 3200 total.
		tg                  Timegap between two successive samples (in uSec)
		\*\*kwargs

		\*trigger           Whether or not to trigger the oscilloscope based on the voltage level set by :func:`configure_trigger`
		=================== ============================================================================================


		:return: nothing

		.. seealso::

			:func:`fetch_trace` , :func:`oscilloscope_progress` , :func:`capture1` , :func:`capture2` , :func:`capture4`

		"""
        triggerornot = 0x80 if kwargs.get('trigger', True) else 0
        self.timebase = tg
        try:
            self.H.__sendByte__(CP.ADC)
            CHOSA = self.analogInputSources[channel].CHOSA
            if (self.timebase < 3): self.timebase = 3
            if (samples > self.MAX_SAMPLES): samples = self.MAX_SAMPLES
            self.achans[0].set_params(channel=channel, length=samples, timebase=self.timebase, resolution=12,
                                      source=self.analogInputSources[channel])

            self.H.__sendByte__(CP.CAPTURE_12BIT)  # read 1 channel
            self.H.__sendByte__(CHOSA | triggerornot)  # channelk number

            self.samples = samples
            self.H.__sendInt__(samples)  # number of samples to read
            self.H.__sendInt__(int(self.timebase * 8))  # Timegap between samples.  8MHz timer clock
            self.H.__get_ack__()
            self.channels_in_buffer = 1
        except Exception as ex:
            self.raiseException(ex, "Communication Error , Function : " + inspect.currentframe().f_code.co_name)

    def fetch_trace(self, channel_number):
        """
		fetches a channel(1-4) captured by :func:`capture_traces` called prior to this, and returns xaxis,yaxis

		.. tabularcolumns:: |p{3cm}|p{11cm}|

		==============  ============================================================================================
		**Arguments**
		==============  ============================================================================================
		channel_number  Any of the maximum of four channels that the oscilloscope captured. 1/2/3/4
		==============  ============================================================================================

		:return: time array,voltage array

		.. seealso::

			:func:`capture_traces` , :func:`oscilloscope_progress`

		"""
        self.__fetch_channel__(channel_number)
        return self.achans[channel_number - 1].get_xaxis(), self.achans[channel_number - 1].get_yaxis()

    def oscilloscope_progress(self):
        """
		returns the number of samples acquired by the capture routines, and the conversion_done status

		:return: conversion done(bool) ,samples acquired (number)

		>>> I.start_capture(1,3200,2)
		>>> self.__print__(I.oscilloscope_progress())
		(0,46)
		>>> time.sleep(3200*2e-6)
		>>> self.__print__(I.oscilloscope_progress())
		(1,3200)

		.. seealso::

			:func:`fetch_trace` , :func:`capture_traces`

		"""
        conversion_done = 0
        samples = 0
        try:
            self.H.__sendByte__(CP.ADC)
            self.H.__sendByte__(CP.GET_CAPTURE_STATUS)
            conversion_done = self.H.__getByte__()
            samples = self.H.__getInt__()
            self.H.__get_ack__()
        except Exception as ex:
            self.raiseException(ex, "Communication Error , Function : " + inspect.currentframe().f_code.co_name)
        return conversion_done, samples

    def __fetch_channel__(self, channel_number):
        """
		Fetches a section of data from any channel and stores it in the relevant instance of achan()

		.. tabularcolumns:: |p{3cm}|p{11cm}|

		==============  ============================================================================================
		**Arguments**
		==============  ============================================================================================
		channel_number  channel number (1,2,3,4)
		==============  ============================================================================================

		:return: True if successful
		"""
        samples = self.achans[channel_number - 1].length
        if (channel_number > self.channels_in_buffer):
            self.__print__('Channel unavailable')
            return False
        data = b''
        try:
            for i in range(int(samples / self.data_splitting)):
                self.H.__sendByte__(CP.ADC)
                self.H.__sendByte__(CP.GET_CAPTURE_CHANNEL)
                self.H.__sendByte__(channel_number - 1)  # starts with A0 on PIC
                self.H.__sendInt__(self.data_splitting)
                self.H.__sendInt__(i * self.data_splitting)
                data += self.H.fd.read(
                    int(self.data_splitting * 2))  # reading int by int sometimes causes a communication error.
                self.H.__get_ack__()

            if samples % self.data_splitting:
                self.H.__sendByte__(CP.ADC)
                self.H.__sendByte__(CP.GET_CAPTURE_CHANNEL)
                self.H.__sendByte__(channel_number - 1)  # starts with A0 on PIC
                self.H.__sendInt__(samples % self.data_splitting)
                self.H.__sendInt__(samples - samples % self.data_splitting)
                data += self.H.fd.read(
                    int(2 * (samples % self.data_splitting)))  # reading int by int may cause packets to be dropped.
                self.H.__get_ack__()
        except Exception as ex:
            self.raiseException(ex, "Communication Error , Function : " + inspect.currentframe().f_code.co_name)

        try:
            for a in range(int(samples)): self.buff[a] = CP.ShortInt.unpack(data[a * 2:a * 2 + 2])[0]
            self.achans[channel_number - 1].yaxis = self.achans[channel_number - 1].fix_value(self.buff[:int(samples)])
        except Exception as ex:
            msg = "Incorrect Number of bytes received.\n"
            raise RuntimeError(msg)

        return True

    def __fetch_channel_oneshot__(self, channel_number):
        """
		Fetches all data from given channel and stores it in the relevant instance of achan()

		.. tabularcolumns:: |p{3cm}|p{11cm}|

		==============  ============================================================================================
		**Arguments**
		==============  ============================================================================================
		channel_number  channel number (1,2,3,4)
		==============  ============================================================================================

		"""
        offset = 0
        samples = self.achans[channel_number - 1].length
        if (channel_number > self.channels_in_buffer):
            self.__print__('Channel unavailable')
            return False
        try:
            self.H.__sendByte__(CP.ADC)
            self.H.__sendByte__(CP.GET_CAPTURE_CHANNEL)
            self.H.__sendByte__(channel_number - 1)  # starts with A0 on PIC
            self.H.__sendInt__(samples)
            self.H.__sendInt__(offset)
            data = self.H.fd.read(
                int(samples * 2))  # reading int by int sometimes causes a communication error. this works better.
            self.H.__get_ack__()
            for a in range(int(samples)): self.buff[a] = CP.ShortInt.unpack(data[a * 2:a * 2 + 2])[0]
            self.achans[channel_number - 1].yaxis = self.achans[channel_number - 1].fix_value(self.buff[:samples])
        except Exception as ex:
            self.raiseException(ex, "Communication Error , Function : " + inspect.currentframe().f_code.co_name)

        return True

    def configure_trigger(self, chan, name, voltage, resolution=10, **kwargs):
        """
		configure trigger parameters for 10-bit capture commands
		The capture routines will wait till a rising edge of the input signal crosses the specified level.
		The trigger will timeout within 8mS, and capture routines will start regardless.

		These settings will not be used if the trigger option in the capture routines are set to False

		.. tabularcolumns:: |p{3cm}|p{11cm}|

		==============  =====================================================================================================================
		**Arguments**
		==============  =====================================================================================================================
		chan            channel . 0, 1,2,3. corresponding to the channels being recorded by the capture routine(not the analog inputs)
		name            the name of the channel. 'CH1'... 'V+'
		voltage         The voltage level that should trigger the capture sequence(in Volts)
		==============  =====================================================================================================================

		**Example**

		>>> I.configure_trigger(0,'CH1',1.1)
		>>> I.capture_traces(4,800,2)
		#Unless a timeout occured, the first point of this channel will be close to 1.1Volts
		>>> I.fetch_trace(1)
		#This channel was acquired simultaneously with channel 1,
		#so it's triggered along with the first
		>>> I.fetch_trace(2)

		.. seealso::

			:func:`capture_traces` , adc_example_

		"""
        prescaler = kwargs.get('prescaler', 0)
        try:
            self.H.__sendByte__(CP.ADC)
            self.H.__sendByte__(CP.CONFIGURE_TRIGGER)
            self.H.__sendByte__(
                (prescaler << 4) | (1 << chan))  # Trigger channel (4lsb) , trigger timeout prescaler (4msb)

            if resolution == 12:
                level = self.analogInputSources[name].voltToCode12(voltage)
                level = np.clip(level, 0, 4095)
            else:
                level = self.analogInputSources[name].voltToCode10(voltage)
                level = np.clip(level, 0, 1023)

            if level > (2 ** resolution - 1):
                level = (2 ** resolution - 1)
            elif level < 0:
                level = 0

            self.H.__sendInt__(int(level))  # Trigger
            self.H.__get_ack__()
        except Exception as ex:
            self.raiseException(ex, "Communication Error , Function : " + inspect.currentframe().f_code.co_name)

    def set_gain(self, channel, gain, Force=False):
        """
		set the gain of the selected PGA

		.. tabularcolumns:: |p{3cm}|p{11cm}|

		==============  ============================================================================================
		**Arguments**
		==============  ============================================================================================
		channel         'CH1','CH2'
		gain            (0-8) -> (1x,2x,4x,5x,8x,10x,16x,32x,1/11x)
		Force			If True, the amplifier gain will be set even if it was previously set to the same value.
		==============  ============================================================================================

		.. note::
			The gain value applied to a channel will result in better resolution for small amplitude signals.

			However, values read using functions like :func:`get_average_voltage` or    :func:`capture_traces`
			will not be 2x, or 4x times the input signal. These are calibrated to return accurate values of the original input signal.

			in case the gain specified is 8 (1/11x) , an external 10MOhm resistor must be connected in series with the device. The input range will
			be +/-160 Volts

		>>> I.set_gain('CH1',7)  #gain set to 32x on CH1

		"""
        if gain < 0 or gain > 8:
            print('Invalid gain parameter. 0-7 only.')
            return
        if self.analogInputSources[channel].gainPGA == None:
            self.__print__('No amplifier exists on this channel :', channel)
            return False

        refresh = False
        if self.gains[channel] != gain:
            self.gains[channel] = gain
            time.sleep(0.01)
            refresh = True
        if refresh or Force:
            try:
                self.analogInputSources[channel].setGain(self.gain_values[gain])
                if gain > 7: gain = 0  # external attenuator mode. set gain 1x
                self.H.__sendByte__(CP.ADC)
                self.H.__sendByte__(CP.SET_PGA_GAIN)
                self.H.__sendByte__(self.analogInputSources[channel].gainPGA)  # send the channel. SPI, not multiplexer
                self.H.__sendByte__(gain)  # send the gain
                self.H.__get_ack__()
                return self.gain_values[gain]
            except Exception as ex:
                self.raiseException(ex, "Communication Error , Function : " + inspect.currentframe().f_code.co_name)

        return refresh

    def select_range(self, channel, voltage_range):
        """
		set the gain of the selected PGA

		.. tabularcolumns:: |p{3cm}|p{11cm}|

		==============  ============================================================================================
		**Arguments**
		==============  ============================================================================================
		channel         'CH1','CH2'
		voltage_range   choose from [16,8,4,3,2,1.5,1,.5,160]
		==============  ============================================================================================

		.. note::
			Setting the right voltage range will result in better resolution.
			in case the range specified is 160 , an external 10MOhm resistor must be connected in series with the device.

			Note : this function internally calls set_gain with the appropriate gain value

		>>> I.select_range('CH1',8)  #gain set to 2x on CH1. Voltage range +/-8V

		"""
        ranges = [16, 8, 4, 3, 2, 1.5, 1, .5, 160]
        if voltage_range in ranges:
            g = ranges.index(voltage_range)
            return self.set_gain(channel, g)
        else:
            print('not a valid range. try : ', ranges)
            return None

    def __calcCHOSA__(self, name):
        name = name.upper()
        source = self.analogInputSources[name]

        if name not in self.allAnalogChannels:
            self.__print__('not a valid channel name. selecting CH1')
            return self.__calcCHOSA__('CH1')

        return source.CHOSA

    def get_voltage(self, channel_name, **kwargs):
        self.voltmeter_autorange(channel_name)
        return self.get_average_voltage(channel_name, **kwargs)

    def voltmeter_autorange(self, channel_name):
        if self.analogInputSources[channel_name].gainPGA == None: return None
        self.set_gain(channel_name, 0)
        V = self.get_average_voltage(channel_name)
        return self.__autoSelectRange__(channel_name, V)

    def __autoSelectRange__(self, channel_name, V):
        keys = [8, 4, 3, 2, 1.5, 1, .5, 0]
        cutoffs = {8: 0, 4: 1, 3: 2, 2: 3, 1.5: 4, 1.: 5, .5: 6, 0: 7}
        for a in keys:
            if abs(V) > a:
                g = cutoffs[a]
                break
        self.set_gain(channel_name, g)
        return g

    def __autoRangeScope__(self, tg):
        x, y1, y2 = self.capture2(1000, tg)
        self.__autoSelectRange__('CH1', max(abs(y1)))
        self.__autoSelectRange__('CH2', max(abs(y2)))

    def get_average_voltage(self, channel_name, **kwargs):
        """
		Return the voltage on the selected channel

		.. tabularcolumns:: |p{3cm}|p{11cm}|

		+------------+-----------------------------------------------------------------------------------------+
		|Arguments   |Description                                                                              |
		+============+=========================================================================================+
		|channel_name| 'CH1','CH2','CH3', 'MIC','IN1','SEN','V+'                                               |
		+------------+-----------------------------------------------------------------------------------------+
		|sleep       | read voltage in CPU sleep mode. not particularly useful. Also, Buggy.                   |
		+------------+-----------------------------------------------------------------------------------------+
		|\*\*kwargs  | Samples to average can be specified. eg. samples=100 will average a hundred readings    |
		+------------+-----------------------------------------------------------------------------------------+


		see :ref:`stream_video`

		Example:

		>>> self.__print__(I.get_average_voltage('CH4'))
		1.002

		"""
        try:
            poly = self.analogInputSources[channel_name].calPoly12
        except Exception as ex:
            msg = "Invalid Channel" + str(ex)
            raise RuntimeError(msg)
        vals = [self.__get_raw_average_voltage__(channel_name, **kwargs) for a in range(int(kwargs.get('samples', 1)))]
        # if vals[0]>2052:print (vals)
        val = np.average([poly(a) for a in vals])
        return val

    def __get_raw_average_voltage__(self, channel_name, **kwargs):
        """
		Return the average of 16 raw 12-bit ADC values of the voltage on the selected channel

		.. tabularcolumns:: |p{3cm}|p{11cm}|

		==============  ============================================================================================================
		**Arguments**
		==============  ============================================================================================================
		channel_name    'CH1', 'CH2', 'CH3', 'MIC', '5V', 'IN1','SEN'
		sleep           read voltage in CPU sleep mode
		==============  ============================================================================================================

		"""
        try:
            chosa = self.__calcCHOSA__(channel_name)
            self.H.__sendByte__(CP.ADC)
            self.H.__sendByte__(CP.GET_VOLTAGE_SUMMED)
            self.H.__sendByte__(chosa)
            V_sum = self.H.__getInt__()
            self.H.__get_ack__()
            return V_sum / 16.  # sum(V)/16.0  #
        except Exception as ex:
            self.raiseException(ex, "Communication Error , Function : " + inspect.currentframe().f_code.co_name)

    def fetch_buffer(self, starting_position=0, total_points=100):
        """
		fetches a section of the ADC hardware buffer
		"""
        try:
            self.H.__sendByte__(CP.COMMON)
            self.H.__sendByte__(CP.RETRIEVE_BUFFER)
            self.H.__sendInt__(starting_position)
            self.H.__sendInt__(total_points)
            for a in range(int(total_points)): self.buff[a] = self.H.__getInt__()
            self.H.__get_ack__()
        except Exception as ex:
            self.raiseException(ex, "Communication Error , Function : " + inspect.currentframe().f_code.co_name)

    def clear_buffer(self, starting_position, total_points):
        """
		clears a section of the ADC hardware buffer
		"""
        try:
            self.H.__sendByte__(CP.COMMON)
            self.H.__sendByte__(CP.CLEAR_BUFFER)
            self.H.__sendInt__(starting_position)
            self.H.__sendInt__(total_points)
            self.H.__get_ack__()
        except Exception as ex:
            self.raiseException(ex, "Communication Error , Function : " + inspect.currentframe().f_code.co_name)

    def fill_buffer(self, starting_position, point_array):
        """
		fill a section of the ADC hardware buffer with data
		"""
        try:
            self.H.__sendByte__(CP.COMMON)
            self.H.__sendByte__(CP.FILL_BUFFER)
            self.H.__sendInt__(starting_position)
            self.H.__sendInt__(len(point_array))
            for a in point_array:
                self.H.__sendInt__(int(a))
            self.H.__get_ack__()
        except Exception as ex:
            self.raiseException(ex, "Communication Error , Function : " + inspect.currentframe().f_code.co_name)

    def start_streaming(self, tg, channel='CH1'):
        """
		Instruct the ADC to start streaming 8-bit data.  use stop_streaming to stop.

		.. tabularcolumns:: |p{3cm}|p{11cm}|

		==============  ============================================================================================
		**Arguments**
		==============  ============================================================================================
		tg              timegap. 250KHz clock
		channel         channel 'CH1'... 'CH9','IN1','SEN'
		==============  ============================================================================================

		"""
        if (self.streaming): self.stop_streaming()
        try:
            self.H.__sendByte__(CP.ADC)
            self.H.__sendByte__(CP.START_ADC_STREAMING)
            self.H.__sendByte__(self.__calcCHOSA__(channel))
            self.H.__sendInt__(tg)  # Timegap between samples.  8MHz timer clock
            self.streaming = True
        except Exception as ex:
            self.raiseException(ex, "Communication Error , Function : " + inspect.currentframe().f_code.co_name)

    def stop_streaming(self):
        """
		Instruct the ADC to stop streaming data
		"""
        if (self.streaming):
            self.H.__sendByte__(CP.STOP_STREAMING)
            self.H.fd.read(20000)
            self.H.fd.flush()
        else:
            self.__print__('not streaming')
        self.streaming = False

    # -------------------------------------------------------------------------------------------------------------------#

    # |===============================================DIGITAL SECTION====================================================|
    # |This section has commands related to digital measurement and control. These include the Logic Analyzer, frequency |
    # |measurement calls, timing routines, digital outputs etc                               |
    # -------------------------------------------------------------------------------------------------------------------#

    def __calcDChan__(self, name):
        """
		accepts a string represention of a digital input ['ID1','ID2','ID3','ID4','SEN','EXT','CNTR']
		and returns a corresponding number
		"""

        if name in self.digital_channel_names:
            return self.digital_channel_names.index(name)
        else:
            self.__print__(' invalid channel', name, ' , selecting ID1 instead ')
            return 0

    def __get_high_freq__backup__(self, pin):
        try:
            self.H.__sendByte__(CP.COMMON)
            self.H.__sendByte__(CP.GET_HIGH_FREQUENCY)
            self.H.__sendByte__(self.__calcDChan__(pin))
            scale = self.H.__getByte__()
            val = self.H.__getLong__()
            self.H.__get_ack__()
            return scale * (val) / 1.0e-1  # 100mS sampling
        except Exception as ex:
            self.raiseException(ex, "Communication Error , Function : " + inspect.currentframe().f_code.co_name)

    def get_high_freq(self, pin):
        """
		retrieves the frequency of the signal connected to ID1. for frequencies > 1MHz
		also good for lower frequencies, but avoid using it since
		the oscilloscope cannot be used simultaneously due to hardware limitations.

		The input frequency is fed to a 32 bit counter for a period of 100mS.
		The value of the counter at the end of 100mS is used to calculate the frequency.

		see :ref:`freq_video`


		.. seealso:: :func:`get_freq`

		.. tabularcolumns:: |p{3cm}|p{11cm}|

		==============  ============================================================================================
		**Arguments**
		==============  ============================================================================================
		pin             The input pin to measure frequency from : ['ID1','ID2','ID3','ID4','SEN','EXT','CNTR']
		==============  ============================================================================================

		:return: frequency
		"""
        try:
            self.H.__sendByte__(CP.COMMON)
            self.H.__sendByte__(CP.GET_ALTERNATE_HIGH_FREQUENCY)
            self.H.__sendByte__(self.__calcDChan__(pin))
            scale = self.H.__getByte__()
            val = self.H.__getLong__()
            self.H.__get_ack__()
            # self.__print__(hex(val))
            return scale * (val) / 1.0e-1  # 100mS sampling
        except Exception as ex:
            self.raiseException(ex, "Communication Error , Function : " + inspect.currentframe().f_code.co_name)

    def get_freq(self, channel='CNTR', timeout=2):
        """
		Frequency measurement on IDx.
		Measures time taken for 16 rising edges of input signal.
		returns the frequency in Hertz

		.. tabularcolumns:: |p{3cm}|p{11cm}|

		==============  ============================================================================================
		**Arguments**
		==============  ============================================================================================
		channel         The input to measure frequency from. ['ID1','ID2','ID3','ID4','SEN','EXT','CNTR']
		timeout         This is a blocking call which will wait for one full wavelength before returning the
						calculated frequency.
						Use the timeout option if you're unsure of the input signal.
						returns 0 if timed out
		==============  ============================================================================================

		:return float: frequency


		.. _timing_example:

			* connect SQR1 to ID1

			>>> I.sqr1(4000,25)
			>>> self.__print__(I.get_freq('ID1'))
			4000.0
			>>> self.__print__(I.r2r_time('ID1'))
			#time between successive rising edges
			0.00025
			>>> self.__print__(I.f2f_time('ID1'))
			#time between successive falling edges
			0.00025
			>>> self.__print__(I.pulse_time('ID1'))
			#may detect a low pulse, or a high pulse. Whichever comes first
			6.25e-05
			>>> I.duty_cycle('ID1')
			#returns wavelength, high time
			(0.00025,6.25e-05)

		"""
        try:
            self.H.__sendByte__(CP.COMMON)
            self.H.__sendByte__(CP.GET_FREQUENCY)
            timeout_msb = int((timeout * 64e6)) >> 16
            self.H.__sendInt__(timeout_msb)
            self.H.__sendByte__(self.__calcDChan__(channel))

            self.H.waitForData(timeout)

            tmt = self.H.__getByte__()
            x = [self.H.__getLong__() for a in range(2)]
            self.H.__get_ack__()
            freq = lambda t: 16 * 64e6 / t if (t) else 0
        # self.__print__(x,tmt,timeout_msb)
        except Exception as ex:
            self.raiseException(ex, "Communication Error , Function : " + inspect.currentframe().f_code.co_name)
        if (tmt): return 0
        return freq(x[1] - x[0])

    '''
	def r2r_time(self,channel='ID1',timeout=0.1):
		"""
		Returns the time interval between two rising edges
		of input signal on ID1

		.. tabularcolumns:: |p{3cm}|p{11cm}|

		==============  ================================================================================================
		**Arguments**
		==============  ================================================================================================
		channel         The input to measure time between two rising edges.['ID1','ID2','ID3','ID4','SEN','EXT','CNTR']
		timeout         Use the timeout option if you're unsure of the input signal time period.
						returns 0 if timed out
		==============  ================================================================================================

		:return float: time between two rising edges of input signal

		.. seealso:: timing_example_

		"""
		self.H.__sendByte__(CP.TIMING)
		self.H.__sendByte__(CP.GET_TIMING)
		timeout_msb = int((timeout*64e6))>>16
		self.H.__sendInt__(timeout_msb)
		self.H.__sendByte__( EVERY_RISING_EDGE<<2 | 2)
		self.H.__sendByte__(self.__calcDChan__(channel))
		tmt = self.H.__getInt__()
		x=[self.H.__getLong__() for a in range(2)]
		self.H.__get_ack__()
		if(tmt >= timeout_msb):return -1
		rtime = lambda t: t/64e6
		y=x[1]-x[0]
		return rtime(y)
	'''

    def r2r_time(self, channel, skip_cycle=0, timeout=5):
        """
		Return a list of rising edges that occured within the timeout period.

		.. tabularcolumns:: |p{3cm}|p{11cm}|

		==============  ==============================================================================================================
		**Arguments**
		==============  ==============================================================================================================
		channel         The input to measure time between two rising edges.['ID1','ID2','ID3','ID4','SEN','EXT','CNTR']
		skip_cycle      Number of points to skip. eg. Pendulums pass through light barriers twice every cycle. SO 1 must be skipped
		timeout         Number of seconds to wait for datapoints. (Maximum 60 seconds)
		==============  ==============================================================================================================

		:return list: Array of points

		"""
        try:
            if timeout > 60: timeout = 60
            self.start_one_channel_LA(channel=channel, channel_mode=3, trigger_mode=0)  # every rising edge
            startTime = time.time()
            while time.time() - startTime < timeout:
                a, b, c, d, e = self.get_LA_initial_states()
                if a == self.MAX_SAMPLES / 4:
                    a = 0
                if a >= skip_cycle + 2:
                    tmp = self.fetch_long_data_from_LA(a, 1)
                    self.dchans[0].load_data(e, tmp)
                    # print (self.dchans[0].timestamps)
                    return [1e-6 * (self.dchans[0].timestamps[skip_cycle + 1] - self.dchans[0].timestamps[0])]
                time.sleep(0.1)
            return []
        except Exception as ex:
            self.raiseException(ex, "Communication Error , Function : " + inspect.currentframe().f_code.co_name)

    def f2f_time(self, channel, skip_cycle=0, timeout=5):
        """
		Return a list of falling edges that occured within the timeout period.

		.. tabularcolumns:: |p{3cm}|p{11cm}|

		==============  ==============================================================================================================
		**Arguments**
		==============  ==============================================================================================================
		channel         The input to measure time between two falling edges.['ID1','ID2','ID3','ID4','SEN','EXT','CNTR']
		skip_cycle      Number of points to skip. eg. Pendulums pass through light barriers twice every cycle. SO 1 must be skipped
		timeout         Number of seconds to wait for datapoints. (Maximum 60 seconds)
		==============  ==============================================================================================================

		:return list: Array of points

		"""
        try:
            if timeout > 60: timeout = 60
            self.start_one_channel_LA(channel=channel, channel_mode=2, trigger_mode=0)  # every falling edge
            startTime = time.time()
            while time.time() - startTime < timeout:
                a, b, c, d, e = self.get_LA_initial_states()
                if a == self.MAX_SAMPLES / 4:
                    a = 0
                if a >= skip_cycle + 2:
                    tmp = self.fetch_long_data_from_LA(a, 1)
                    self.dchans[0].load_data(e, tmp)
                    # print (self.dchans[0].timestamps)
                    return [1e-6 * (self.dchans[0].timestamps[skip_cycle + 1] - self.dchans[0].timestamps[0])]
                time.sleep(0.1)
            return []
        except Exception as ex:
            self.raiseException(ex, "Communication Error , Function : " + inspect.currentframe().f_code.co_name)

    def MeasureInterval(self, channel1, channel2, edge1, edge2, timeout=0.1):
        """
		Measures time intervals between two logic level changes on any two digital inputs(both can be the same)

		For example, one can measure the time interval between the occurence of a rising edge on ID1, and a falling edge on ID3.
		If the returned time is negative, it simply means that the event corresponding to channel2 occurred first.

		returns the calculated time


		.. tabularcolumns:: |p{3cm}|p{11cm}|

		==============  ============================================================================================
		**Arguments**
		==============  ============================================================================================
		channel1        The input pin to measure first logic level change
		channel2        The input pin to measure second logic level change
						 -['ID1','ID2','ID3','ID4','SEN','EXT','CNTR']
		edge1           The type of level change to detect in order to start the timer
							* 'rising'
							* 'falling'
							* 'four rising edges'
		edge2           The type of level change to detect in order to stop the timer
							* 'rising'
							* 'falling'
							* 'four rising edges'
		timeout         Use the timeout option if you're unsure of the input signal time period.
						returns -1 if timed out
		==============  ============================================================================================

		:return : time

		.. seealso:: timing_example_


		"""
        try:
            self.H.__sendByte__(CP.TIMING)
            self.H.__sendByte__(CP.INTERVAL_MEASUREMENTS)
            timeout_msb = int((timeout * 64e6)) >> 16
            self.H.__sendInt__(timeout_msb)

            self.H.__sendByte__(self.__calcDChan__(channel1) | (self.__calcDChan__(channel2) << 4))

            params = 0
            if edge1 == 'rising':
                params |= 3
            elif edge1 == 'falling':
                params |= 2
            else:
                params |= 4

            if edge2 == 'rising':
                params |= 3 << 3
            elif edge2 == 'falling':
                params |= 2 << 3
            else:
                params |= 4 << 3

            self.H.__sendByte__(params)
            A = self.H.__getLong__()
            B = self.H.__getLong__()
            tmt = self.H.__getInt__()
            self.H.__get_ack__()
            # self.__print__(A,B)
            if (tmt >= timeout_msb or B == 0): return np.NaN
            rtime = lambda t: t / 64e6
            return rtime(B - A + 20)
        except Exception as ex:
            self.raiseException(ex, "Communication Error , Function : " + inspect.currentframe().f_code.co_name)

    def DutyCycle(self, channel='ID1', timeout=1.):
        """
		duty cycle measurement on channel

		returns wavelength(seconds), and length of first half of pulse(high time)

		low time = (wavelength - high time)

		.. tabularcolumns:: |p{3cm}|p{11cm}|

		==============  ==============================================================================================
		**Arguments**
		==============  ==============================================================================================
		channel         The input pin to measure wavelength and high time.['ID1','ID2','ID3','ID4','SEN','EXT','CNTR']
		timeout         Use the timeout option if you're unsure of the input signal time period.
						returns 0 if timed out
		==============  ==============================================================================================

		:return : wavelength,duty cycle

		.. seealso:: timing_example_

		"""
        try:
            x, y = self.MeasureMultipleDigitalEdges(channel, channel, 'rising', 'falling', 2, 2, timeout, zero=True)
            if x != None and y != None:  # Both timers registered something. did not timeout
                if y[0] > 0:  # rising edge occured first
                    dt = [y[0], x[1]]
                else:  # falling edge occured first
                    if y[1] > x[1]:
                        return -1, -1  # Edge dropped. return False
                    dt = [y[1], x[1]]
                # self.__print__(x,y,dt)
                params = dt[1], dt[0] / dt[1]
                if params[1] > 0.5:
                    self.__print__(x, y, dt)
                return params
            else:
                return -1, -1
        except Exception as ex:
            self.raiseException(ex, "Communication Error , Function : " + inspect.currentframe().f_code.co_name)

    def PulseTime(self, channel='ID1', PulseType='LOW', timeout=0.1):
        """
		duty cycle measurement on channel

		returns wavelength(seconds), and length of first half of pulse(high time)

		low time = (wavelength - high time)

		.. tabularcolumns:: |p{3cm}|p{11cm}|

		==============  ==============================================================================================
		**Arguments**
		==============  ==============================================================================================
		channel         The input pin to measure wavelength and high time.['ID1','ID2','ID3','ID4','SEN','EXT','CNTR']
		PulseType		Type of pulse to detect. May be 'HIGH' or 'LOW'
		timeout         Use the timeout option if you're unsure of the input signal time period.
						returns 0 if timed out
		==============  ==============================================================================================

		:return : pulse width

		.. seealso:: timing_example_

		"""
        try:
            x, y = self.MeasureMultipleDigitalEdges(channel, channel, 'rising', 'falling', 2, 2, timeout, zero=True)
            if x != None and y != None:  # Both timers registered something. did not timeout
                if y[0] > 0:  # rising edge occured first
                    if PulseType == 'HIGH':
                        return y[0]
                    elif PulseType == 'LOW':
                        return x[1] - y[0]
                else:  # falling edge occured first
                    if PulseType == 'HIGH':
                        return y[1]
                    elif PulseType == 'LOW':
                        return abs(y[0])
            return -1, -1
        except Exception as ex:
            self.raiseException(ex, "Communication Error , Function : " + inspect.currentframe().f_code.co_name)

    def MeasureMultipleDigitalEdges(self, channel1, channel2, edgeType1, edgeType2, points1, points2, timeout=0.1,
                                    **kwargs):
        """
		Measures a set of timestamped logic level changes(Type can be selected) from two different digital inputs.

		Example
			Aim : Calculate value of gravity using time of flight.
			The setup involves a small metal nut attached to an electromagnet powered via SQ1.
			When SQ1 is turned off, the set up is designed to make the nut fall through two
			different light barriers(LED,detector pairs that show a logic change when an object gets in the middle)
			placed at known distances from the initial position.

			one can measure the timestamps for rising edges on ID1 ,and ID2 to determine the speed, and then obtain value of g


		.. tabularcolumns:: |p{3cm}|p{11cm}|

		==============  ============================================================================================
		**Arguments**
		==============  ============================================================================================
		channel1        The input pin to measure first logic level change
		channel2        The input pin to measure second logic level change
						 -['ID1','ID2','ID3','ID4','SEN','EXT','CNTR']
		edgeType1       The type of level change that should be recorded
							* 'rising'
							* 'falling'
							* 'four rising edges' [default]
		edgeType2       The type of level change that should be recorded
							* 'rising'
							* 'falling'
							* 'four rising edges'
		points1			Number of data points to obtain for input 1 (Max 4)
		points2			Number of data points to obtain for input 2 (Max 4)
		timeout         Use the timeout option if you're unsure of the input signal time period.
						returns -1 if timed out
		**kwargs
		  SQ1			set the state of SQR1 output(LOW or HIGH) and then start the timer.  eg. SQR1='LOW'
		  zero			subtract the timestamp of the first point from all the others before returning. default:True
		==============  ============================================================================================

		:return : time

		.. seealso:: timing_example_


		"""
        try:
            self.H.__sendByte__(CP.TIMING)
            self.H.__sendByte__(CP.TIMING_MEASUREMENTS)
            timeout_msb = int((timeout * 64e6)) >> 16
            # print ('timeout',timeout_msb)
            self.H.__sendInt__(timeout_msb)
            self.H.__sendByte__(self.__calcDChan__(channel1) | (self.__calcDChan__(channel2) << 4))
            params = 0
            if edgeType1 == 'rising':
                params |= 3
            elif edgeType1 == 'falling':
                params |= 2
            else:
                params |= 4

            if edgeType2 == 'rising':
                params |= 3 << 3
            elif edgeType2 == 'falling':
                params |= 2 << 3
            else:
                params |= 4 << 3

            if ('SQR1' in kwargs):  # User wants to toggle SQ1 before starting the timer
                params |= (1 << 6)
                if kwargs['SQR1'] == 'HIGH': params |= (1 << 7)
            self.H.__sendByte__(params)
            if points1 > 4: points1 = 4
            if points2 > 4: points2 = 4
            self.H.__sendByte__(points1 | (points2 << 4))  # Number of points to fetch from either channel

            self.H.waitForData(timeout)

            A = np.array([self.H.__getLong__() for a in range(points1)])
            B = np.array([self.H.__getLong__() for a in range(points2)])
            tmt = self.H.__getInt__()
            self.H.__get_ack__()
            # print(A,B)
            if (tmt >= timeout_msb): return None, None
            rtime = lambda t: t / 64e6
            if (kwargs.get('zero', True)):  # User wants set a reference timestamp
                return rtime(A - A[0]), rtime(B - A[0])
            else:
                return rtime(A), rtime(B)
        except Exception as ex:
            self.raiseException(ex, "Communication Error , Function : " + inspect.currentframe().f_code.co_name)

    def capture_edges1(self, waiting_time=1., **args):
        """
		log timestamps of rising/falling edges on one digital input

		.. tabularcolumns:: |p{3cm}|p{11cm}|

		=================   ======================================================================================================
		**Arguments**
		=================   ======================================================================================================
		waiting_time        Total time to allow the logic analyzer to collect data.
							This is implemented using a simple sleep routine, so if large delays will be involved,
							refer to :func:`start_one_channel_LA` to start the acquisition, and :func:`fetch_LA_channels` to
							retrieve data from the hardware after adequate time. The retrieved data is stored
							in the array self.dchans[0].timestamps.
		keyword arguments
		channel             'ID1',...,'ID4'
		trigger_channel     'ID1',...,'ID4'
		channel_mode        acquisition mode\n
							default value: 3

							- EVERY_SIXTEENTH_RISING_EDGE = 5
							- EVERY_FOURTH_RISING_EDGE    = 4
							- EVERY_RISING_EDGE           = 3
							- EVERY_FALLING_EDGE          = 2
							- EVERY_EDGE                  = 1
							- DISABLED                    = 0

		trigger_mode        same as channel_mode.
							default_value : 3

		=================   ======================================================================================================

		:return:  timestamp array in Seconds

		>>> I.capture_edges(0.2,channel='ID1',trigger_channel='ID1',channel_mode=3,trigger_mode = 3)
		#captures rising edges only. with rising edge trigger on ID1

		"""
        aqchan = args.get('channel', 'ID1')
        trchan = args.get('trigger_channel', aqchan)

        aqmode = args.get('channel_mode', 3)
        trmode = args.get('trigger_mode', 3)

        try:
            self.start_one_channel_LA(channel=aqchan, channel_mode=aqmode, trigger_channel=trchan, trigger_mode=trmode)

            time.sleep(waiting_time)

            data = self.get_LA_initial_states()
            tmp = self.fetch_long_data_from_LA(data[0], 1)
            # data[4][0] -> initial state
            return tmp / 64e6
        except Exception as ex:
            self.raiseException(ex, "Communication Error , Function : " + inspect.currentframe().f_code.co_name)

    def start_one_channel_LA_backup__(self, trigger=1, channel='ID1', maximum_time=67, **args):
        """
		start logging timestamps of rising/falling edges on ID1

		.. tabularcolumns:: |p{3cm}|p{11cm}|

		================== ======================================================================================================
		**Arguments**
		================== ======================================================================================================
		trigger            Bool . Enable edge trigger on ID1. use keyword argument edge='rising' or 'falling'
		channel            ['ID1','ID2','ID3','ID4','SEN','EXT','CNTR']
		maximum_time       Total time to sample. If total time exceeds 67 seconds, a prescaler will be used in the reference clock
		kwargs
		triggger_channels  array of digital input names that can trigger the acquisition.eg. trigger= ['ID1','ID2','ID3']
						   will triggger when a logic change specified by the keyword argument 'edge' occurs
						   on either or the three specified trigger inputs.
		edge               'rising' or 'falling' . trigger edge type for trigger_channels.
		================== ======================================================================================================

		:return: Nothing

		"""
        try:
            self.clear_buffer(0, self.MAX_SAMPLES / 2)
            self.H.__sendByte__(CP.TIMING)
            self.H.__sendByte__(CP.START_ONE_CHAN_LA)
            self.H.__sendInt__(self.MAX_SAMPLES / 4)
            # trigchan bit functions
            # b0 - trigger or not
            # b1 - trigger edge . 1 => rising. 0 => falling
            # b2, b3 - channel to acquire data from. ID1,ID2,ID3,ID4,COMPARATOR
            # b4 - trigger channel ID1
            # b5 - trigger channel ID2
            # b6 - trigger channel ID3

            if ('trigger_channels' in args) and trigger & 1:
                trigchans = args.get('trigger_channels', 0)
                if 'ID1' in trigchans: trigger |= (1 << 4)
                if 'ID2' in trigchans: trigger |= (1 << 5)
                if 'ID3' in trigchans: trigger |= (1 << 6)
            else:
                trigger |= 1 << (self.__calcDChan__(
                    channel) + 4)  # trigger on specified input channel if not trigger_channel argument provided

            trigger |= 2 if args.get('edge', 0) == 'rising' else 0
            trigger |= self.__calcDChan__(channel) << 2

            self.H.__sendByte__(trigger)
            self.H.__get_ack__()
            self.digital_channels_in_buffer = 1
            for a in self.dchans:
                a.prescaler = 0
                a.datatype = 'long'
                a.length = self.MAX_SAMPLES / 4
                a.maximum_time = maximum_time * 1e6  # conversion to uS
                a.mode = self.EVERY_EDGE

        except Exception as ex:
            self.raiseException(ex, "Communication Error , Function : " + inspect.currentframe().f_code.co_name)

            # def start_one_channel_LA(self,**args):
            """
			start logging timestamps of rising/falling edges on ID1

			.. tabularcolumns:: |p{3cm}|p{11cm}|

			================== ======================================================================================================
			**Arguments**
			================== ======================================================================================================
			args
			channel             ['ID1','ID2','ID3','ID4','SEN','EXT','CNTR']
			trigger_channel     ['ID1','ID2','ID3','ID4','SEN','EXT','CNTR']

			channel_mode        acquisition mode\n
								default value: 1(EVERY_EDGE)

								- EVERY_SIXTEENTH_RISING_EDGE = 5
								- EVERY_FOURTH_RISING_EDGE    = 4
								- EVERY_RISING_EDGE           = 3
								- EVERY_FALLING_EDGE          = 2
								- EVERY_EDGE                  = 1
								- DISABLED                    = 0

			trigger_edge        1=Falling edge
								0=Rising Edge
								-1=Disable Trigger

			================== ======================================================================================================

			:return: Nothing

			self.clear_buffer(0,self.MAX_SAMPLES/2);
			self.H.__sendByte__(CP.TIMING)
			self.H.__sendByte__(CP.START_ONE_CHAN_LA)
			self.H.__sendInt__(self.MAX_SAMPLES/4)
			aqchan = self.__calcDChan__(args.get('channel','ID1'))
			aqmode = args.get('channel_mode',1)

			if 'trigger_channel' in args:
				trchan = self.__calcDChan__(args.get('trigger_channel','ID1'))
				tredge = args.get('trigger_edge',0)
				self.__print__('trigger chan',trchan,' trigger edge ',tredge)
				if tredge!=-1:
					self.H.__sendByte__((trchan<<4)|(tredge<<1)|1)
				else:
					self.H.__sendByte__(0)  #no triggering
			elif 'trigger_edge' in args:
				tredge = args.get('trigger_edge',0)
				if tredge!=-1:
					self.H.__sendByte__((aqchan<<4)|(tredge<<1)|1)  #trigger on acquisition channel
				else:
					self.H.__sendByte__(0)  #no triggering
			else:
				self.H.__sendByte__(0)  #no triggering

			self.H.__sendByte__((aqchan<<4)|aqmode)


			self.H.__get_ack__()
			self.digital_channels_in_buffer = 1

			a = self.dchans[0]
			a.prescaler = 0
			a.datatype='long'
			a.length = self.MAX_SAMPLES/4
			a.maximum_time = 67*1e6 #conversion to uS
			a.mode = args.get('channel_mode',1)
			a.initial_state_override=False
			'''
			if trmode in [3,4,5]:
				a.initial_state_override = 2
			elif trmode == 2:
				a.initial_state_override = 1
			'''
			"""

    def start_one_channel_LA(self, **args):
        """
		start logging timestamps of rising/falling edges on ID1

		.. tabularcolumns:: |p{3cm}|p{11cm}|

		================== ======================================================================================================
		**Arguments**
		================== ======================================================================================================
		args
		channel            ['ID1','ID2','ID3','ID4','SEN','EXT','CNTR']

		channel_mode       acquisition mode.
						   default value: 1

							- EVERY_SIXTEENTH_RISING_EDGE = 5
							- EVERY_FOURTH_RISING_EDGE    = 4
							- EVERY_RISING_EDGE           = 3
							- EVERY_FALLING_EDGE          = 2
							- EVERY_EDGE                  = 1
							- DISABLED                    = 0


		================== ======================================================================================================

		:return: Nothing

		see :ref:`LA_video`

		"""
        # trigger_channel    ['ID1','ID2','ID3','ID4','SEN','EXT','CNTR']
        # trigger_mode       same as channel_mode.
        #				   default_value : 3
        try:
            self.clear_buffer(0, self.MAX_SAMPLES / 2)
            self.H.__sendByte__(CP.TIMING)
            self.H.__sendByte__(CP.START_ALTERNATE_ONE_CHAN_LA)
            self.H.__sendInt__(self.MAX_SAMPLES / 4)
            aqchan = self.__calcDChan__(args.get('channel', 'ID1'))
            aqmode = args.get('channel_mode', 1)
            trchan = self.__calcDChan__(args.get('trigger_channel', 'ID1'))
            trmode = args.get('trigger_mode', 3)

            self.H.__sendByte__((aqchan << 4) | aqmode)
            self.H.__sendByte__((trchan << 4) | trmode)
            self.H.__get_ack__()
            self.digital_channels_in_buffer = 1

            a = self.dchans[0]
            a.prescaler = 0
            a.datatype = 'long'
            a.length = self.MAX_SAMPLES / 4
            a.maximum_time = 67 * 1e6  # conversion to uS
            a.mode = args.get('channel_mode', 1)
            a.name = args.get('channel', 'ID1')

            if trmode in [3, 4, 5]:
                a.initial_state_override = 2
            elif trmode == 2:
                a.initial_state_override = 1
        except Exception as ex:
            self.raiseException(ex, "Communication Error , Function : " + inspect.currentframe().f_code.co_name)

    def start_two_channel_LA(self, **args):
        """
		start logging timestamps of rising/falling edges on ID1,AD2

		.. tabularcolumns:: |p{3cm}|p{11cm}|

		==============  =======================================================================================================
		**Arguments**
		==============  =======================================================================================================
		trigger         Bool . Enable rising edge trigger on ID1
		\*\*args
		chans			Channels to acquire data from . default ['ID1','ID2']
		modes               modes for each channel. Array .\n
							default value: [1,1]

							- EVERY_SIXTEENTH_RISING_EDGE = 5
							- EVERY_FOURTH_RISING_EDGE    = 4
							- EVERY_RISING_EDGE           = 3
							- EVERY_FALLING_EDGE          = 2
							- EVERY_EDGE                  = 1
							- DISABLED                    = 0

		maximum_time    Total time to sample. If total time exceeds 67 seconds, a prescaler will be used in the reference clock

		==============  =======================================================================================================

		::

			"fetch_long_data_from_dma(samples,1)" to get data acquired from channel 1
			"fetch_long_data_from_dma(samples,2)" to get data acquired from channel 2
			The read data can be accessed from self.dchans[0 or 1]
		"""
        # Trigger not working up to expectations. DMA keeps dumping Null values even though not triggered.

        # trigger         True/False  : Whether or not to trigger the Logic Analyzer using the first channel of the two.
        # trig_type		'rising' / 'falling' .  Type of logic change to trigger on
        # trig_chan		channel to trigger on . Any digital input. default chans[0]

        modes = args.get('modes', [1, 1])
        strchans = args.get('chans', ['ID1', 'ID2'])
        chans = [self.__calcDChan__(strchans[0]), self.__calcDChan__(strchans[1])]  # Convert strings to index
        maximum_time = args.get('maximum_time', 67)
        trigger = args.get('trigger', 0)
        if trigger:
            trigger = 1
            if args.get('edge', 'rising') == 'falling': trigger |= 2
            trigger |= (self.__calcDChan__(args.get('trig_chan', strchans[0])) << 4)
        # print (args.get('trigger',0),args.get('edge'),args.get('trig_chan',strchans[0]),hex(trigger),args)
        else:
            trigger = 0

        try:
            self.clear_buffer(0, self.MAX_SAMPLES)
            self.H.__sendByte__(CP.TIMING)
            self.H.__sendByte__(CP.START_TWO_CHAN_LA)
            self.H.__sendInt__(self.MAX_SAMPLES / 4)
            self.H.__sendByte__(trigger)

            self.H.__sendByte__((modes[1] << 4) | modes[0])  # Modes. four bits each
            self.H.__sendByte__((chans[1] << 4) | chans[0])  # Channels. four bits each
            self.H.__get_ack__()
            n = 0
            for a in self.dchans[:2]:
                a.prescaler = 0
                a.length = self.MAX_SAMPLES / 4
                a.datatype = 'long'
                a.maximum_time = maximum_time * 1e6  # conversion to uS
                a.mode = modes[n]
                a.channel_number = chans[n]
                a.name = strchans[n]
                n += 1
            self.digital_channels_in_buffer = 2
        except Exception as ex:
            self.raiseException(ex, "Communication Error , Function : " + inspect.currentframe().f_code.co_name)

    def start_three_channel_LA(self, **args):
        """
		start logging timestamps of rising/falling edges on ID1,ID2,ID3

		.. tabularcolumns:: |p{3cm}|p{11cm}|

		================== ======================================================================================================
		**Arguments**
		================== ======================================================================================================
		args
		trigger_channel     ['ID1','ID2','ID3','ID4','SEN','EXT','CNTR']

		modes               modes for each channel. Array .\n
							default value: [1,1,1]

							- EVERY_SIXTEENTH_RISING_EDGE = 5
							- EVERY_FOURTH_RISING_EDGE    = 4
							- EVERY_RISING_EDGE           = 3
							- EVERY_FALLING_EDGE          = 2
							- EVERY_EDGE                  = 1
							- DISABLED                    = 0

		trigger_mode        same as modes(previously documented keyword argument)
							default_value : 3

		================== ======================================================================================================

		:return: Nothing

		"""
        try:
            self.clear_buffer(0, self.MAX_SAMPLES)
            self.H.__sendByte__(CP.TIMING)
            self.H.__sendByte__(CP.START_THREE_CHAN_LA)
            self.H.__sendInt__(self.MAX_SAMPLES / 4)
            modes = args.get('modes', [1, 1, 1, 1])
            trchan = self.__calcDChan__(args.get('trigger_channel', 'ID1'))
            trmode = args.get('trigger_mode', 3)

            self.H.__sendInt__(modes[0] | (modes[1] << 4) | (modes[2] << 8))
            self.H.__sendByte__((trchan << 4) | trmode)

            self.H.__get_ack__()
            self.digital_channels_in_buffer = 3

            n = 0
            for a in self.dchans[:3]:
                a.prescaler = 0
                a.length = self.MAX_SAMPLES / 4
                a.datatype = 'int'
                a.maximum_time = 1e3  # < 1 mS between each consecutive level changes in the input signal must be ensured to prevent rollover
                a.mode = modes[n]
                a.name = a.digital_channel_names[n]
                if trmode in [3, 4, 5]:
                    a.initial_state_override = 2
                elif trmode == 2:
                    a.initial_state_override = 1
                n += 1
        except Exception as ex:
            self.raiseException(ex, "Communication Error , Function : " + inspect.currentframe().f_code.co_name)

    def start_four_channel_LA(self, trigger=1, maximum_time=0.001, mode=[1, 1, 1, 1], **args):
        """
		Four channel Logic Analyzer.
		start logging timestamps from a 64MHz counter to record level changes on ID1,ID2,ID3,ID4.

		.. tabularcolumns:: |p{3cm}|p{11cm}|

		==============  ============================================================================================
		**Arguments**
		==============  ============================================================================================
		trigger         Bool . Enable rising edge trigger on ID1

		maximum_time    Maximum delay expected between two logic level changes.\n
						If total time exceeds 1 mS, a prescaler will be used in the reference clock
						However, this only refers to the maximum time between two successive level changes. If a delay larger
						than .26 S occurs, it will be truncated by modulo .26 S.\n
						If you need to record large intervals, try single channel/two channel modes which use 32 bit counters
						capable of time interval up to 67 seconds.

		mode            modes for each channel. List with four elements\n
						default values: [1,1,1,1]

						- EVERY_SIXTEENTH_RISING_EDGE = 5
						- EVERY_FOURTH_RISING_EDGE    = 4
						- EVERY_RISING_EDGE           = 3
						- EVERY_FALLING_EDGE          = 2
						- EVERY_EDGE                  = 1
						- DISABLED                    = 0

		==============  ============================================================================================

		:return: Nothing

		.. seealso::

			Use :func:`fetch_long_data_from_LA` (points to read,x) to get data acquired from channel x.
			The read data can be accessed from :class:`~ScienceLab.dchans` [x-1]
		"""
        self.clear_buffer(0, self.MAX_SAMPLES)
        prescale = 0
        """
		if(maximum_time > 0.26):
			#self.__print__('too long for 4 channel. try 2/1 channels')
			prescale = 3
		elif(maximum_time > 0.0655):
			prescale = 3
		elif(maximum_time > 0.008191):
			prescale = 2
		elif(maximum_time > 0.0010239):
			prescale = 1
		"""
        try:
            self.H.__sendByte__(CP.TIMING)
            self.H.__sendByte__(CP.START_FOUR_CHAN_LA)
            self.H.__sendInt__(self.MAX_SAMPLES / 4)
            self.H.__sendInt__(mode[0] | (mode[1] << 4) | (mode[2] << 8) | (mode[3] << 12))
            self.H.__sendByte__(prescale)  # prescaler
            trigopts = 0
            trigopts |= 4 if args.get('trigger_ID1', 0) else 0
            trigopts |= 8 if args.get('trigger_ID2', 0) else 0
            trigopts |= 16 if args.get('trigger_ID3', 0) else 0
            if (trigopts == 0): trigger |= 4  # select one trigger channel(ID1) if none selected
            trigopts |= 2 if args.get('edge', 0) == 'rising' else 0
            trigger |= trigopts
            self.H.__sendByte__(trigger)
            self.H.__get_ack__()
            self.digital_channels_in_buffer = 4
            n = 0
            for a in self.dchans:
                a.prescaler = prescale
                a.length = self.MAX_SAMPLES / 4
                a.datatype = 'int'
                a.name = a.digital_channel_names[n]
                a.maximum_time = maximum_time * 1e6  # conversion to uS
                a.mode = mode[n]
                n += 1
        except Exception as ex:
            self.raiseException(ex, "Communication Error , Function : " + inspect.currentframe().f_code.co_name)

    def get_LA_initial_states(self):
        """
		fetches the initial states of digital inputs that were recorded right before the Logic analyzer was started, and the total points each channel recorded

		:return: chan1 progress,chan2 progress,chan3 progress,chan4 progress,[ID1,ID2,ID3,ID4]. eg. [1,0,1,1]
		"""
        try:
            self.H.__sendByte__(CP.TIMING)
            self.H.__sendByte__(CP.GET_INITIAL_DIGITAL_STATES)
            initial = self.H.__getInt__()
            A = (self.H.__getInt__() - initial) / 2
            B = (self.H.__getInt__() - initial) / 2 - self.MAX_SAMPLES / 4
            C = (self.H.__getInt__() - initial) / 2 - 2 * self.MAX_SAMPLES / 4
            D = (self.H.__getInt__() - initial) / 2 - 3 * self.MAX_SAMPLES / 4
            s = self.H.__getByte__()
            s_err = self.H.__getByte__()
            self.H.__get_ack__()

            if A == 0: A = self.MAX_SAMPLES / 4
            if B == 0: B = self.MAX_SAMPLES / 4
            if C == 0: C = self.MAX_SAMPLES / 4
            if D == 0: D = self.MAX_SAMPLES / 4

            if A < 0: A = 0
            if B < 0: B = 0
            if C < 0: C = 0
            if D < 0: D = 0
        except Exception as ex:
            self.raiseException(ex, "Communication Error , Function : " + inspect.currentframe().f_code.co_name)

        return A, B, C, D, {'ID1': (s & 1 != 0), 'ID2': (s & 2 != 0), 'ID3': (s & 4 != 0), 'ID4': (s & 8 != 0),
                            'SEN': (s & 16 != 16)}  # SEN is inverted comparator output.

    def stop_LA(self):
        """
		Stop any running logic analyzer function
		"""
        try:
            self.H.__sendByte__(CP.TIMING)
            self.H.__sendByte__(CP.STOP_LA)
            self.H.__get_ack__()
        except Exception as ex:
            self.raiseException(ex, "Communication Error , Function : " + inspect.currentframe().f_code.co_name)

    def fetch_int_data_from_LA(self, bytes, chan=1):
        """
		fetches the data stored by DMA. integer address increments

		.. tabularcolumns:: |p{3cm}|p{11cm}|

		==============  ============================================================================================
		**Arguments**
		==============  ============================================================================================
		bytes:          number of readings(integers) to fetch
		chan:           channel number (1-4)
		==============  ============================================================================================
		"""
        try:
            self.H.__sendByte__(CP.TIMING)
            self.H.__sendByte__(CP.FETCH_INT_DMA_DATA)
            self.H.__sendInt__(bytes)
            self.H.__sendByte__(chan - 1)

            ss = self.H.fd.read(int(bytes * 2))
            t = np.zeros(bytes * 2)
            for a in range(int(bytes)):
                t[a] = CP.ShortInt.unpack(ss[a * 2:a * 2 + 2])[0]

            self.H.__get_ack__()
        except Exception as ex:
            self.raiseException(ex, "Communication Error , Function : " + inspect.currentframe().f_code.co_name)

        t = np.trim_zeros(t)
        b = 1
        rollovers = 0
        while b < len(t):
            if (t[b] < t[b - 1] and t[b] != 0):
                rollovers += 1
                t[b:] += 65535
            b += 1
        return t

    def fetch_long_data_from_LA(self, bytes, chan=1):
        """
		fetches the data stored by DMA. long address increments

		.. tabularcolumns:: |p{3cm}|p{11cm}|

		==============  ============================================================================================
		**Arguments**
		==============  ============================================================================================
		bytes:          number of readings(long integers) to fetch
		chan:           channel number (1,2)
		==============  ============================================================================================
		"""
        try:
            self.H.__sendByte__(CP.TIMING)
            self.H.__sendByte__(CP.FETCH_LONG_DMA_DATA)
            self.H.__sendInt__(bytes)
            self.H.__sendByte__(chan - 1)
            ss = self.H.fd.read(int(bytes * 4))
            self.H.__get_ack__()
<<<<<<< HEAD
            tmp = np.zeros(int(bytes))
=======
            tmp = np.zeros((bytes))
>>>>>>> dd1f8d9f
            for a in range(int(bytes)):
                tmp[a] = CP.Integer.unpack(ss[a * 4:a * 4 + 4])[0]
            tmp = np.trim_zeros(tmp)
            return tmp
        except Exception as ex:
            self.raiseException(ex, "Communication Error , Function : " + inspect.currentframe().f_code.co_name)

    def fetch_LA_channels(self):
        """
		reads and stores the channels in self.dchans.

		"""
        try:
            data = self.get_LA_initial_states()
            # print (data)
            for a in range(4):
                if (self.dchans[a].channel_number < self.digital_channels_in_buffer): self.__fetch_LA_channel__(a, data)
            return True
        except Exception as ex:
            self.raiseException(ex, "Communication Error , Function : " + inspect.currentframe().f_code.co_name)

    def __fetch_LA_channel__(self, channel_number, initial_states):
        try:
            s = initial_states[4]
            a = self.dchans[channel_number]
            if a.channel_number >= self.digital_channels_in_buffer:
                self.__print__('channel unavailable')
                return False

            samples = a.length
            if a.datatype == 'int':
                tmp = self.fetch_int_data_from_LA(initial_states[a.channel_number], a.channel_number + 1)
                a.load_data(s, tmp)
            else:
                tmp = self.fetch_long_data_from_LA(initial_states[a.channel_number * 2], a.channel_number + 1)
                a.load_data(s, tmp)

            # offset=0
            # a.timestamps -= offset
            a.generate_axes()
            return True
        except Exception as ex:
            self.raiseException(ex, "Communication Error , Function : " + inspect.currentframe().f_code.co_name)

    def get_states(self):
        """
		gets the state of the digital inputs. returns dictionary with keys 'ID1','ID2','ID3','ID4'

		>>> self.__print__(get_states())
		{'ID1': True, 'ID2': True, 'ID3': True, 'ID4': False}

		"""
        try:
            self.H.__sendByte__(CP.DIN)
            self.H.__sendByte__(CP.GET_STATES)
            s = self.H.__getByte__()
            self.H.__get_ack__()
            return {'ID1': (s & 1 != 0), 'ID2': (s & 2 != 0), 'ID3': (s & 4 != 0), 'ID4': (s & 8 != 0)}
        except Exception as ex:
            self.raiseException(ex, "Communication Error , Function : " + inspect.currentframe().f_code.co_name)

    def get_state(self, input_id):
        """
		returns the logic level on the specified input (ID1,ID2,ID3, or ID4)

		.. tabularcolumns:: |p{3cm}|p{11cm}|

		==============  ============================================================================================
		**Arguments**    Description
		==============  ============================================================================================
		input_id        the input channel
							'ID1' -> state of ID1
							'ID4' -> state of ID4
		==============  ============================================================================================

		>>> self.__print__(I.get_state(I.ID1))
		False

		"""
        return self.get_states()[input_id]

    def set_state(self, **kwargs):
        """

		set the logic level on digital outputs SQR1,SQR2,SQR3,SQR4

		.. tabularcolumns:: |p{3cm}|p{11cm}|

		==============  ============================================================================================
		**Arguments**
		==============  ============================================================================================
		\*\*kwargs      SQR1,SQR2,SQR3,SQR4
						states(0 or 1)
		==============  ============================================================================================

		>>> I.set_state(SQR1=1,SQR2=0)
		sets SQR1 HIGH, SQR2 LOw, but leave SQR3,SQR4 untouched.

		"""
        data = 0
        if 'SQR1' in kwargs:
            data |= 0x10 | (kwargs.get('SQR1'))
        if 'SQR2' in kwargs:
            data |= 0x20 | (kwargs.get('SQR2') << 1)
        if 'SQR3' in kwargs:
            data |= 0x40 | (kwargs.get('SQR3') << 2)
        if 'SQR4' in kwargs:
            data |= 0x80 | (kwargs.get('SQR4') << 3)
        try:
            self.H.__sendByte__(CP.DOUT)
            self.H.__sendByte__(CP.SET_STATE)
            self.H.__sendByte__(data)
            self.H.__get_ack__()
        except Exception as ex:
            self.raiseException(ex, "Communication Error , Function : " + inspect.currentframe().f_code.co_name)

    def countPulses(self, channel='SEN'):
        """

		Count pulses on a digital input. Retrieve total pulses using readPulseCount

		.. tabularcolumns:: |p{3cm}|p{11cm}|

		==============  ============================================================================================
		**Arguments**
		==============  ============================================================================================
		channel         The input pin to measure rising edges on : ['ID1','ID2','ID3','ID4','SEN','EXT','CNTR']
		==============  ============================================================================================
		"""
        try:
            self.H.__sendByte__(CP.COMMON)
            self.H.__sendByte__(CP.START_COUNTING)
            self.H.__sendByte__(self.__calcDChan__(channel))
            self.H.__get_ack__()
        except Exception as ex:
            self.raiseException(ex, "Communication Error , Function : " + inspect.currentframe().f_code.co_name)

    def readPulseCount(self):
        """

		Read pulses counted using a digital input. Call countPulses before using this.

		.. tabularcolumns:: |p{3cm}|p{11cm}|

		==============  ============================================================================================
		**Arguments**
		==============  ============================================================================================
		==============  ============================================================================================
		"""
        try:
            self.H.__sendByte__(CP.COMMON)
            self.H.__sendByte__(CP.FETCH_COUNT)
            count = self.H.__getInt__()
            self.H.__get_ack__()
            return count
        except Exception as ex:
            self.raiseException(ex, "Communication Error , Function : " + inspect.currentframe().f_code.co_name)

    def __charge_cap__(self, state, t):
        try:
            self.H.__sendByte__(CP.ADC)
            self.H.__sendByte__(CP.SET_CAP)
            self.H.__sendByte__(state)
            self.H.__sendInt__(t)
            self.H.__get_ack__()
        except Exception as ex:
            self.raiseException(ex, "Communication Error , Function : " + inspect.currentframe().f_code.co_name)

    def __capture_capacitance__(self, samples, tg):
        from PSL.analyticsClass import analyticsClass
        self.AC = analyticsClass()
        self.__charge_cap__(1, 50000)
        try:
            x, y = self.capture_fullspeed_hr('CAP', samples, tg, 'READ_CAP')
        except Exception as ex:
            self.raiseException(ex, "Communication Error , Function : " + inspect.currentframe().f_code.co_name)
        try:
            fitres = self.AC.fit_exp(x * 1e-6, y)
            if fitres:
                cVal, newy = fitres
                # from PSL import *
                # plot(x,newy)
                # show()
                return x, y, newy, cVal
            else:
                return None
        except Exception as ex:
            raise RuntimeError(" Fit Failed ")

    def capacitance_via_RC_discharge(self):
        cap = self.get_capacitor_range()[1]
        T = 2 * cap * 20e3 * 1e6  # uS
        samples = 500
        try:
            if T > 5000 and T < 10e6:
                if T > 50e3: samples = 250
                RC = self.__capture_capacitance__(samples, int(T / samples))[3][1]
                return RC / 10e3
            else:
                self.__print__('cap out of range %f %f' % (T, cap))
                return 0
        except Exception as e:
            self.__print__(e)
            return 0

    def __get_capacitor_range__(self, ctime):
        try:
            self.__charge_cap__(0, 30000)
            self.H.__sendByte__(CP.COMMON)
            self.H.__sendByte__(CP.GET_CAP_RANGE)
            self.H.__sendInt__(ctime)
            V_sum = self.H.__getInt__()
            self.H.__get_ack__()
            V = V_sum * 3.3 / 16 / 4095
            C = -ctime * 1e-6 / 1e4 / np.log(1 - V / 3.3)
            return V, C
        except Exception as ex:
            self.raiseException(ex, "Communication Error , Function : " + inspect.currentframe().f_code.co_name)

    def get_capacitor_range(self):
        """
		Charges a capacitor connected to IN1 via a 20K resistor from a 3.3V source for a fixed interval
		Returns the capacitance calculated using the formula Vc = Vs(1-exp(-t/RC))
		This function allows an estimation of the parameters to be used with the :func:`get_capacitance` function.

		"""
        t = 10
        P = [1.5, 50e-12]
        for a in range(4):
            P = list(self.__get_capacitor_range__(50 * (10 ** a)))
            if (P[0] > 1.5):
                if a == 0 and P[0] > 3.28:  # pico farads range. Values will be incorrect using this method
                    P[1] = 50e-12
                break
        return P

    def get_capacitance(self):  # time in uS
        """
		measures capacitance of component connected between CAP and ground


		:return: Capacitance (F)

		Constant Current Charging

		.. math::

			Q_{stored} = C*V

			I_{constant}*time = C*V

			C = I_{constant}*time/V_{measured}

		Also uses Constant Voltage Charging via 20K resistor if required.

		"""
        GOOD_VOLTS = [2.5, 2.8]
        CT = 10
        CR = 1
        iterations = 0
        start_time = time.time()
        try:
            while (time.time() - start_time) < 1:
                # self.__print__('vals',CR,',',CT)
                if CT > 65000:
                    self.__print__('CT too high')
                    return self.capacitance_via_RC_discharge()
                V, C = self.__get_capacitance__(CR, 0, CT)
                # print(CR,CT,V,C)
                if CT > 30000 and V < 0.1:
                    self.__print__('Capacitance too high for this method')
                    return 0

                elif V > GOOD_VOLTS[0] and V < GOOD_VOLTS[1]:
                    return C
                elif V < GOOD_VOLTS[0] and V > 0.01 and CT < 40000:
                    if GOOD_VOLTS[0] / V > 1.1 and iterations < 10:
                        CT = int(CT * GOOD_VOLTS[0] / V)
                        iterations += 1
                        self.__print__('increased CT ', CT)
                    elif iterations == 10:
                        return 0
                    else:
                        return C
                elif V <= 0.1 and CR < 3:
                    CR += 1
                elif CR == 3:
                    self.__print__('Capture mode ')
                    return self.capacitance_via_RC_discharge()
        except Exception as ex:
            self.raiseException(ex, "Communication Error , Function : " + inspect.currentframe().f_code.co_name)

    def __calibrate_ctmu__(self, scalers):
        # self.currents=[0.55e-3/scalers[0],0.55e-6/scalers[1],0.55e-5/scalers[2],0.55e-4/scalers[3]]
        self.currents = [0.55e-3, 0.55e-6, 0.55e-5, 0.55e-4]
        self.currentScalers = scalers

    # print (self.currentScalers,scalers,self.SOCKET_CAPACITANCE)

    def __get_capacitance__(self, current_range, trim, Charge_Time):  # time in uS
        try:
            self.__charge_cap__(0, 30000)
            self.H.__sendByte__(CP.COMMON)
            self.H.__sendByte__(CP.GET_CAPACITANCE)
            self.H.__sendByte__(current_range)
            if (trim < 0):
                self.H.__sendByte__(int(31 - abs(trim) / 2) | 32)
            else:
                self.H.__sendByte__(int(trim / 2))
            self.H.__sendInt__(Charge_Time)
            time.sleep(Charge_Time * 1e-6 + .02)
            VCode = self.H.__getInt__()
            V = 3.3 * VCode / 4095
            self.H.__get_ack__()
            Charge_Current = self.currents[current_range] * (100 + trim) / 100.0
            if V:
                C = (Charge_Current * Charge_Time * 1e-6 / V - self.SOCKET_CAPACITANCE) / self.currentScalers[
                    current_range]
            else:
                C = 0
            # self.__print__('Current if C=470pF :',V*(470e-12+self.SOCKET_CAPACITANCE)/(Charge_Time*1e-6))
            return V, C
        except Exception as ex:
            self.raiseException(ex, "Communication Error , Function : " + inspect.currentframe().f_code.co_name)

    def get_temperature(self):
        """
		return the processor's temperature

		:return: Chip Temperature in degree Celcius
		"""
        cs = 3
        V = self.get_ctmu_voltage(0b11110, cs, 0)

        if cs == 1:
            return (646 - V * 1000) / 1.92  # current source = 1
        elif cs == 2:
            return (701.5 - V * 1000) / 1.74  # current source = 2
        elif cs == 3:
            return (760 - V * 1000) / 1.56  # current source = 3

    def get_ctmu_voltage(self, channel, Crange, tgen=1):
        """
		get_ctmu_voltage(5,2)  will activate a constant current source of 5.5uA on IN1 and then measure the voltage at the output.
		If a diode is used to connect IN1 to ground, the forward voltage drop of the diode will be returned. e.g. .6V for a 4148diode.

		If a resistor is connected, ohm's law will be followed within reasonable limits

		channel=5 for IN1

		CRange=0   implies 550uA
		CRange=1   implies 0.55uA
		CRange=2   implies 5.5uA
		CRange=3   implies 55uA

		:return: Voltage
		"""
        if channel == 'CAP': channel = 5
        try:
            self.H.__sendByte__(CP.COMMON)
            self.H.__sendByte__(CP.GET_CTMU_VOLTAGE)
            self.H.__sendByte__((channel) | (Crange << 5) | (tgen << 7))

            # V = [self.H.__getInt__() for a in range(16)]
            # print(V)
            # V=V[3:]
            v = self.H.__getInt__()  # 16*voltage across the current source
            # v=sum(V)

            self.H.__get_ack__()
            V = 3.3 * v / 16 / 4095.
            # print(V)
            return V
        except Exception as ex:
            self.raiseException(ex, "Communication Error , Function : " + inspect.currentframe().f_code.co_name)

    def __start_ctmu__(self, Crange, trim, tgen=1):
        try:
            self.H.__sendByte__(CP.COMMON)
            self.H.__sendByte__(CP.START_CTMU)
            self.H.__sendByte__((Crange) | (tgen << 7))
            self.H.__sendByte__(trim)
            self.H.__get_ack__()
        except Exception as ex:
            self.raiseException(ex, "Communication Error , Function : " + inspect.currentframe().f_code.co_name)

    def __stop_ctmu__(self):
        try:
            self.H.__sendByte__(CP.COMMON)
            self.H.__sendByte__(CP.STOP_CTMU)
            self.H.__get_ack__()
        except Exception as ex:
            self.raiseException(ex, "Communication Error , Function : " + inspect.currentframe().f_code.co_name)

    def resetHardware(self):
        """
		Resets the device, and standalone mode will be enabled if an OLED is connected to the I2C port
		"""
        try:
            self.H.__sendByte__(CP.COMMON)
            self.H.__sendByte__(CP.RESTORE_STANDALONE)
        except Exception as ex:
            self.raiseException(ex, "Communication Error , Function : " + inspect.currentframe().f_code.co_name)

    def read_flash(self, page, location):
        """
		Reads 16 BYTES from the specified location

		.. tabularcolumns:: |p{3cm}|p{11cm}|

		================    ============================================================================================
		**Arguments**
		================    ============================================================================================
		page                page number. 20 pages with 2KBytes each
		location            The flash location(0 to 63) to read from .
		================    ============================================================================================

		:return: a string of 16 characters read from the location
		"""
        try:
            self.H.__sendByte__(CP.FLASH)
            self.H.__sendByte__(CP.READ_FLASH)
            self.H.__sendByte__(page)  # send the page number. 20 pages with 2K bytes each
            self.H.__sendByte__(location)  # send the location
            ss = self.H.fd.read(16)
            self.H.__get_ack__()
            return ss
        except Exception as ex:
            self.raiseException(ex, "Communication Error , Function : " + inspect.currentframe().f_code.co_name)

    def __stoa__(self, s):
        return [ord(a) for a in s.decode('utf-8')]

    def __atos__(self, a):
        return ''.join(chr(e) for e in a)

    def read_bulk_flash(self, page, numbytes):
        """
		Reads BYTES from the specified location

		.. tabularcolumns:: |p{3cm}|p{11cm}|

		================    ============================================================================================
		**Arguments**
		================    ============================================================================================
		page                Block number. 0-20. each block is 2kB.
		numbytes               Total bytes to read
		================    ============================================================================================

		:return: a string of 16 characters read from the location
		"""
        try:
            self.H.__sendByte__(CP.FLASH)
            self.H.__sendByte__(CP.READ_BULK_FLASH)
            bytes_to_read = numbytes
            if numbytes % 2: bytes_to_read += 1  # bytes+1 . stuff is stored as integers (byte+byte) in the hardware
            self.H.__sendInt__(bytes_to_read)
            self.H.__sendByte__(page)
            ss = self.H.fd.read(int(bytes_to_read))
            self.H.__get_ack__()
            self.__print__('Read from ', page, ',', bytes_to_read, ' :', self.__stoa__(ss[:40]), '...')
            if numbytes % 2: return ss[:-1]  # Kill the extra character we read. Don't surprise the user with extra data
            return ss
        except Exception as ex:
            self.raiseException(ex, "Communication Error , Function : " + inspect.currentframe().f_code.co_name)

    def write_flash(self, page, location, string_to_write):
        """
		write a 16 BYTE string to the selected location (0-63)

		DO NOT USE THIS UNLESS YOU'RE ABSOLUTELY SURE KNOW THIS!
		YOU MAY END UP OVERWRITING THE CALIBRATION DATA, AND WILL HAVE
		TO GO THROUGH THE TROUBLE OF GETTING IT FROM THE MANUFACTURER AND
		REFLASHING IT.

		.. tabularcolumns:: |p{3cm}|p{11cm}|

		================    ============================================================================================
		**Arguments**
		================    ============================================================================================
		page                page number. 20 pages with 2KBytes each
		location            The flash location(0 to 63) to write to.
		string_to_write     a string of 16 characters can be written to each location
		================    ============================================================================================

		"""
        try:
            while (len(string_to_write) < 16): string_to_write += '.'
            self.H.__sendByte__(CP.FLASH)
            self.H.__sendByte__(CP.WRITE_FLASH)  # indicate a flash write coming through
            self.H.__sendByte__(page)  # send the page number. 20 pages with 2K bytes each
            self.H.__sendByte__(location)  # send the location
            self.H.fd.write(string_to_write)
            time.sleep(0.1)
            self.H.__get_ack__()
        except Exception as ex:
            self.raiseException(ex, "Communication Error , Function : " + inspect.currentframe().f_code.co_name)

    def write_bulk_flash(self, location, data):
        """
		write a byte array to the entire flash page. Erases any other data

		DO NOT USE THIS UNLESS YOU'RE ABSOLUTELY SURE YOU KNOW THIS!
		YOU MAY END UP OVERWRITING THE CALIBRATION DATA, AND WILL HAVE
		TO GO THROUGH THE TROUBLE OF GETTING IT FROM THE MANUFACTURER AND
		REFLASHING IT.

		.. tabularcolumns:: |p{3cm}|p{11cm}|

		================    ============================================================================================
		**Arguments**
		================    ============================================================================================
		location            Block number. 0-20. each block is 2kB.
		bytearray           Array to dump onto flash. Max size 2048 bytes
		================    ============================================================================================

		"""
        if (type(data) == str): data = [ord(a) for a in data]
        if len(data) % 2 == 1: data.append(0)
        try:
            # self.__print__('Dumping at',location,',',len(bytearray),' bytes into flash',bytearray[:10])
            self.H.__sendByte__(CP.FLASH)
            self.H.__sendByte__(CP.WRITE_BULK_FLASH)  # indicate a flash write coming through
            self.H.__sendInt__(len(data))  # send the length
            self.H.__sendByte__(location)
            for n in range(len(data)):
                self.H.__sendByte__(data[n])
            # Printer('Bytes written: %d'%(n+1))
            self.H.__get_ack__()
        except Exception as ex:
            self.raiseException(ex, "Communication Error , Function : " + inspect.currentframe().f_code.co_name)

            # verification by readback
            tmp = [ord(a) for a in self.read_bulk_flash(location, len(data))]
            print('Verification done', tmp == data)
            if tmp != data: raise Exception('Verification by readback failed')

    # -------------------------------------------------------------------------------------------------------------------#

    # |===============================================WAVEGEN SECTION====================================================|
    # |This section has commands related to waveform generators W1, W2, PWM outputs, servo motor control etc.            |
    # -------------------------------------------------------------------------------------------------------------------#

    def set_wave(self, chan, freq):
        """
		Set the frequency of wavegen

		.. tabularcolumns:: |p{3cm}|p{11cm}|

		==============  ============================================================================================
		**Arguments**
		==============  ============================================================================================
		chan       	Channel to set frequency for. W1 or W2
		frequency       Frequency to set on wave generator
		==============  ============================================================================================


		:return: frequency
		"""
        if chan == 'W1':
            self.set_w1(freq)
        elif chan == 'W2':
            self.set_w2(freq)

    def set_sine1(self, freq):
        """
		Set the frequency of wavegen 1 after setting its waveform type to sinusoidal

		.. tabularcolumns:: |p{3cm}|p{11cm}|

		==============  ============================================================================================
		**Arguments**
		==============  ============================================================================================
		frequency       Frequency to set on wave generator 1.
		==============  ============================================================================================


		:return: frequency
		"""
        return self.set_w1(freq, 'sine')

    def set_sine2(self, freq):
        """
		Set the frequency of wavegen 2 after setting its waveform type to sinusoidal

		.. tabularcolumns:: |p{3cm}|p{11cm}|

		==============  ============================================================================================
		**Arguments**
		==============  ============================================================================================
		frequency       Frequency to set on wave generator 1.
		==============  ============================================================================================


		:return: frequency
		"""
        return self.set_w2(freq, 'sine')

    def set_w1(self, freq, waveType=None):
        """
		Set the frequency of wavegen 1

		.. tabularcolumns:: |p{3cm}|p{11cm}|

		==============  ============================================================================================
		**Arguments**
		==============  ============================================================================================
		frequency       Frequency to set on wave generator 1.
		waveType		'sine','tria' . Default : Do not reload table. and use last set table
		==============  ============================================================================================


		:return: frequency
		"""
        if freq < 0.1:
            self.__print__('freq too low')
            return 0
        elif freq < 1100:
            HIGHRES = 1
            table_size = 512
        else:
            HIGHRES = 0
            table_size = 32

        if waveType:  # User wants to set a particular waveform type. sine or tria
            if waveType in ['sine', 'tria']:
                if (self.WType['W1'] != waveType):
                    self.load_equation('W1', waveType)
            else:
                print('Not a valid waveform. try sine or tria')

        p = [1, 8, 64, 256]
        prescaler = 0
        while prescaler <= 3:
            wavelength = int(round(64e6 / freq / p[prescaler] / table_size))
            freq = (64e6 / wavelength / p[prescaler] / table_size)
            if wavelength < 65525: break
            prescaler += 1
        if prescaler == 4:
            self.__print__('out of range')
            return 0

        try:
            self.H.__sendByte__(CP.WAVEGEN)
            self.H.__sendByte__(CP.SET_SINE1)
            self.H.__sendByte__(HIGHRES | (prescaler << 1))  # use larger table for low frequencies
            self.H.__sendInt__(wavelength - 1)
            self.H.__get_ack__()
            # if self.sine1freq == None: time.sleep(0.2)
            self.sine1freq = freq
            return freq
        except Exception as ex:
            self.raiseException(ex, "Communication Error , Function : " + inspect.currentframe().f_code.co_name)

    def set_w2(self, freq, waveType=None):
        """
		Set the frequency of wavegen 2

		.. tabularcolumns:: |p{3cm}|p{11cm}|

		==============  ============================================================================================
		**Arguments**
		==============  ============================================================================================
		frequency       Frequency to set on wave generator 1.
		==============  ============================================================================================

		:return: frequency
		"""
        if freq < 0.1:
            self.__print__('freq too low')
            return 0
        elif freq < 1100:
            HIGHRES = 1
            table_size = 512
        else:
            HIGHRES = 0
            table_size = 32

        if waveType:  # User wants to set a particular waveform type. sine or tria
            if waveType in ['sine', 'tria']:
                if (self.WType['W2'] != waveType):
                    self.load_equation('W2', waveType)
            else:
                print('Not a valid waveform. try sine or tria')

        p = [1, 8, 64, 256]
        prescaler = 0
        while prescaler <= 3:
            wavelength = int(round(64e6 / freq / p[prescaler] / table_size))
            freq = (64e6 / wavelength / p[prescaler] / table_size)
            if wavelength < 65525: break
            prescaler += 1
        if prescaler == 4:
            self.__print__('out of range')
            return 0
        try:
            self.H.__sendByte__(CP.WAVEGEN)
            self.H.__sendByte__(CP.SET_SINE2)
            self.H.__sendByte__(HIGHRES | (prescaler << 1))  # use larger table for low frequencies
            self.H.__sendInt__(wavelength - 1)
            self.H.__get_ack__()
            # if self.sine2freq == None: time.sleep(0.2)
            self.sine2freq = freq
        except Exception as ex:
            self.raiseException(ex, "Communication Error , Function : " + inspect.currentframe().f_code.co_name)

        return freq

    def readbackWaveform(self, chan):
        """
		Set the frequency of wavegen 1

		.. tabularcolumns:: |p{3cm}|p{11cm}|

		==============  ============================================================================================
		**Arguments**
		==============  ============================================================================================
		chan            Any of W1,W2,SQR1,SQR2,SQR3,SQR4
		==============  ============================================================================================


		:return: frequency
		"""
        if chan == 'W1':
            return self.sine1freq
        elif chan == 'W2':
            return self.sine2freq
        elif chan[:3] == 'SQR':
            return self.sqrfreq.get(chan, None)

    def set_waves(self, freq, phase, f2=None):
        """
		Set the frequency of wavegen

		.. tabularcolumns:: |p{3cm}|p{11cm}|

		==============  ============================================================================================
		**Arguments**
		==============  ============================================================================================
		frequency       Frequency to set on both wave generators
		phase           Phase difference between the two. 0-360 degrees
		f2              Only specify if you require two separate frequencies to be set
		==============  ============================================================================================

		:return: frequency
		"""
        if f2:
            freq2 = f2
        else:
            freq2 = freq

        if freq < 0.1:
            self.__print__('freq1 too low')
            return 0
        elif freq < 1100:
            HIGHRES = 1
            table_size = 512
        else:
            HIGHRES = 0
            table_size = 32

        if freq2 < 0.1:
            self.__print__('freq2 too low')
            return 0
        elif freq2 < 1100:
            HIGHRES2 = 1
            table_size2 = 512
        else:
            HIGHRES2 = 0
            table_size2 = 32
        if freq < 1. or freq2 < 1.:
            self.__print__('extremely low frequencies will have reduced amplitudes due to AC coupling restrictions')

        p = [1, 8, 64, 256]
        prescaler1 = 0
        while prescaler1 <= 3:
            wavelength = int(round(64e6 / freq / p[prescaler1] / table_size))
            retfreq = (64e6 / wavelength / p[prescaler1] / table_size)
            if wavelength < 65525: break
            prescaler1 += 1
        if prescaler1 == 4:
            self.__print__('#1 out of range')
            return 0

        p = [1, 8, 64, 256]
        prescaler2 = 0
        while prescaler2 <= 3:
            wavelength2 = int(round(64e6 / freq2 / p[prescaler2] / table_size2))
            retfreq2 = (64e6 / wavelength2 / p[prescaler2] / table_size2)
            if wavelength2 < 65525: break
            prescaler2 += 1
        if prescaler2 == 4:
            self.__print__('#2 out of range')
            return 0

        phase_coarse = int(table_size2 * (phase) / 360.)
        phase_fine = int(wavelength2 * (phase - (phase_coarse) * 360. / table_size2) / (360. / table_size2))

        try:
            self.H.__sendByte__(CP.WAVEGEN)
            self.H.__sendByte__(CP.SET_BOTH_WG)

            self.H.__sendInt__(wavelength - 1)  # not really wavelength. time between each datapoint
            self.H.__sendInt__(wavelength2 - 1)  # not really wavelength. time between each datapoint
            self.H.__sendInt__(phase_coarse)  # table position for phase adjust
            self.H.__sendInt__(phase_fine)  # timer delay / fine phase adjust

            self.H.__sendByte__((prescaler2 << 4) | (prescaler1 << 2) | (HIGHRES2 << 1) | (
                HIGHRES))  # use larger table for low frequencies
            self.H.__get_ack__()
            # print ( phase_coarse,phase_fine)
            # if self.sine1freq == None or self.sine2freq==None : time.sleep(0.2)
            self.sine1freq = retfreq
            self.sine2freq = retfreq2

            return retfreq
        except Exception as ex:
            self.raiseException(ex, "Communication Error , Function : " + inspect.currentframe().f_code.co_name)

    def load_equation(self, chan, function, span=None, **kwargs):
        '''
		Load an arbitrary waveform to the waveform generators

		.. tabularcolumns:: |p{3cm}|p{11cm}|

		==============  ============================================================================================
		**Arguments**
		==============  ============================================================================================
		chan             The waveform generator to alter. W1 or W2
		function            A function that will be used to generate the datapoints
		span                the range of values in which to evaluate the given function
		==============  ============================================================================================

		.. code-block:: python

		  fn = lambda x:abs(x-50)  #Triangular waveform
		  self.I.load_waveform('W1',fn,[0,100])
		  #Load triangular wave to wavegen 1

		  #Load sinusoidal wave to wavegen 2
		  self.I.load_waveform('W2',np.sin,[0,2*np.pi])

		'''
        if function == 'sine' or function == np.sin:
            function = np.sin
            span = [0, 2 * np.pi]
            self.WType[chan] = 'sine'
        elif function == 'tria':
            function = lambda x: abs(x % 4 - 2) - 1
            span = [-1, 3]
            self.WType[chan] = 'tria'
        else:
            self.WType[chan] = 'arbit'

        self.__print__('reloaded wave equation for %s : %s' % (chan, self.WType[chan]))
        x1 = np.linspace(span[0], span[1], 512 + 1)[:-1]
        y1 = function(x1)
        self.load_table(chan, y1, self.WType[chan], **kwargs)

    def load_table(self, chan, points, mode='arbit', **kwargs):
        '''
		Load an arbitrary waveform table to the waveform generators

		.. tabularcolumns:: |p{3cm}|p{11cm}|

		==============  ============================================================================================
		**Arguments**
		==============  ============================================================================================
		chan             The waveform generator to alter. 'W1' or 'W2'
		points          A list of 512 datapoints exactly
		mode			Optional argument. Type of waveform. default value 'arbit'. accepts 'sine', 'tria'
		==============  ============================================================================================

		example::

		  >>> self.I.load_waveform_table(1,range(512))
		  #Load sawtooth wave to wavegen 1
		'''
        self.__print__('reloaded wave table for %s : %s' % (chan, mode))
        self.WType[chan] = mode
        chans = ['W1', 'W2']
        if chan in chans:
            num = chans.index(chan) + 1
        else:
            print('Channel does not exist. Try W2 or W2')
            return

        # Normalize and scale .
        # y1 = array with 512 points between 0 and 512
        # y2 = array with 32 points between 0 and 64

        amp = kwargs.get('amp', 0.95)
        LARGE_MAX = 511 * amp  # A form of amplitude control. This decides the max PWM duty cycle out of 512 clocks
        SMALL_MAX = 63 * amp  # Max duty cycle out of 64 clocks
        y1 = np.array(points)
        y1 -= min(y1)
        y1 = y1 / float(max(y1))
        y1 = 1. - y1
        y1 = list(np.int16(np.round(LARGE_MAX - LARGE_MAX * y1)))

        y2 = np.array(points[::16])
        y2 -= min(y2)
        y2 = y2 / float(max(y2))
        y2 = 1. - y2
        y2 = list(np.int16(np.round(SMALL_MAX - SMALL_MAX * y2)))

        try:
            self.H.__sendByte__(CP.WAVEGEN)
            if (num == 1):
                self.H.__sendByte__(CP.LOAD_WAVEFORM1)
            elif (num == 2):
                self.H.__sendByte__(CP.LOAD_WAVEFORM2)

            # print(max(y1),max(y2))
            for a in y1:
                self.H.__sendInt__(a)
            # time.sleep(0.001)
            for a in y2:
                self.H.__sendByte__(CP.Byte.pack(a))
            # time.sleep(0.001)
            time.sleep(0.01)
            self.H.__get_ack__()
        except Exception as ex:
            self.raiseException(ex, "Communication Error , Function : " + inspect.currentframe().f_code.co_name)

    def sqr1(self, freq, duty_cycle=50, onlyPrepare=False):
        """
		Set the frequency of sqr1

		.. tabularcolumns:: |p{3cm}|p{11cm}|

		==============  ============================================================================================
		**Arguments**
		==============  ============================================================================================
		frequency       Frequency
		duty_cycle      Percentage of high time
		==============  ============================================================================================
		"""
        if freq == 0 or duty_cycle == 0: return None
        if freq > 10e6:
            print('Frequency is greater than 10MHz. Please use map_reference_clock for 16 & 32MHz outputs')
            return 0

        p = [1, 8, 64, 256]
        prescaler = 0
        while prescaler <= 3:
            wavelength = int(64e6 / freq / p[prescaler])
            if wavelength < 65525: break
            prescaler += 1
        if prescaler == 4 or wavelength == 0:
            self.__print__('out of range')
            return 0
        high_time = wavelength * duty_cycle / 100.
        self.__print__(wavelength, ':', high_time, ':', prescaler)
        if onlyPrepare: self.set_state(SQR1=False)
        try:
            self.H.__sendByte__(CP.WAVEGEN)
            self.H.__sendByte__(CP.SET_SQR1)
            self.H.__sendInt__(int(round(wavelength)))
            self.H.__sendInt__(int(round(high_time)))
            if onlyPrepare: prescaler |= 0x4  # Instruct hardware to prepare the square wave, but do not connect it to the output.
            self.H.__sendByte__(prescaler)
            self.H.__get_ack__()
        except Exception as ex:
            self.raiseException(ex, "Communication Error , Function : " + inspect.currentframe().f_code.co_name)

        self.sqrfreq['SQR1'] = 64e6 / wavelength / p[prescaler & 0x3]
        return self.sqrfreq['SQR1']

    def sqr1_pattern(self, timing_array):
        """
		output a preset sqr1 frequency in fixed intervals. Can be used for sending IR signals that are packets
		of 38KHz pulses.
		refer to the example

		.. tabularcolumns:: |p{3cm}|p{11cm}|

		==============  ============================================================================================
		**Arguments**
		==============  ============================================================================================
		timing_array    A list of on & off times in uS units
		==============  ============================================================================================

		.. code-block:: python
			I.sqr1(38e3 , 50, True )   # Prepare a 38KHz, 50% square wave. Do not output it yet
			I.sqr1_pattern([1000,1000,1000,1000,1000])  #On:1mS (38KHz packet), Off:1mS, On:1mS (38KHz packet), Off:1mS, On:1mS (38KHz packet), Off: indefinitely..
		"""
        self.fill_buffer(self.MAX_SAMPLES / 2, timing_array)  # Load the array to the ADCBuffer(second half)
        try:
            self.H.__sendByte__(CP.WAVEGEN)
            self.H.__sendByte__(CP.SQR1_PATTERN)
            self.H.__sendInt__(len(timing_array))
            time.sleep(sum(timing_array) * 1e-6)  # Sleep for the whole duration
            self.H.__get_ack__()
        except Exception as ex:
            self.raiseException(ex, "Communication Error , Function : " + inspect.currentframe().f_code.co_name)
        return True

    def sqr2(self, freq, duty_cycle):
        """
		Set the frequency of sqr2

		.. tabularcolumns:: |p{3cm}|p{11cm}|

		==============  ============================================================================================
		**Arguments**
		==============  ============================================================================================
		frequency       Frequency
		duty_cycle      Percentage of high time
		==============  ============================================================================================
		"""
        p = [1, 8, 64, 256]
        prescaler = 0
        while prescaler <= 3:
            wavelength = 64e6 / freq / p[prescaler]
            if wavelength < 65525: break
            prescaler += 1

        if prescaler == 4 or wavelength == 0:
            self.__print__('out of range')
            return 0
        try:
            high_time = wavelength * duty_cycle / 100.
            self.__print__(wavelength, high_time, prescaler)
            self.H.__sendByte__(CP.WAVEGEN)
            self.H.__sendByte__(CP.SET_SQR2)
            self.H.__sendInt__(int(round(wavelength)))
            self.H.__sendInt__(int(round(high_time)))
            self.H.__sendByte__(prescaler)
            self.H.__get_ack__()
        except Exception as ex:
            self.raiseException(ex, "Communication Error , Function : " + inspect.currentframe().f_code.co_name)

        self.sqrfreq['SQR2'] = 64e6 / wavelength / p[prescaler & 0x3]
        return self.sqrfreq['SQR2']

    def set_sqrs(self, wavelength, phase, high_time1, high_time2, prescaler=1):
        """
		Set the frequency of sqr1,sqr2, with phase shift

		.. tabularcolumns:: |p{3cm}|p{11cm}|

		==============  ============================================================================================
		**Arguments**
		==============  ============================================================================================
		wavelength      Number of 64Mhz/prescaler clock cycles per wave
		phase           Clock cycles between rising edges of SQR1 and SQR2
		high time1      Clock cycles for which SQR1 must be HIGH
		high time2      Clock cycles for which SQR2 must be HIGH
		prescaler       0,1,2. Divides the 64Mhz clock by 8,64, or 256
		==============  ============================================================================================

		"""
        try:
            self.H.__sendByte__(CP.WAVEGEN)
            self.H.__sendByte__(CP.SET_SQRS)
            self.H.__sendInt__(wavelength)
            self.H.__sendInt__(phase)
            self.H.__sendInt__(high_time1)
            self.H.__sendInt__(high_time2)
            self.H.__sendByte__(prescaler)
            self.H.__get_ack__()
        except Exception as ex:
            self.raiseException(ex, "Communication Error , Function : " + inspect.currentframe().f_code.co_name)

    def sqrPWM(self, freq, h0, p1, h1, p2, h2, p3, h3, **kwargs):
        """
		Initialize phase correlated square waves on SQR1,SQR2,SQR3,SQR4

		.. tabularcolumns:: |p{3cm}|p{11cm}|

		==============  ============================================================================================
		**Arguments**
		==============  ============================================================================================
		freq            Frequency in Hertz
		h0              Duty Cycle for SQR1 (0-1)
		p1              Phase shift for SQR2 (0-1)
		h1              Duty Cycle for SQR2 (0-1)
		p2              Phase shift for OD1  (0-1)
		h2              Duty Cycle for OD1  (0-1)
		p3              Phase shift for OD2  (0-1)
		h3              Duty Cycle for OD2  (0-1)
		==============  ============================================================================================

		"""
        if freq == 0 or h0 == 0 or h1 == 0 or h2 == 0 or h3 == 0: return 0
        if freq > 10e6:
            print('Frequency is greater than 10MHz. Please use map_reference_clock for 16 & 32MHz outputs')
            return 0

        p = [1, 8, 64, 256]
        prescaler = 0
        while prescaler <= 3:
            wavelength = int(64e6 / freq / p[prescaler])
            if wavelength < 65525: break
            prescaler += 1
        if prescaler == 4 or wavelength == 0:
            self.__print__('out of range')
            return 0

        if not kwargs.get('pulse', False): prescaler |= (1 << 5)

        A1 = int(p1 % 1 * wavelength)
        B1 = int((h1 + p1) % 1 * wavelength)
        A2 = int(p2 % 1 * wavelength)
        B2 = int((h2 + p2) % 1 * wavelength)
        A3 = int(p3 % 1 * wavelength)
        B3 = int((h3 + p3) % 1 * wavelength)
        # self.__print__(p1,h1,p2,h2,p3,h3)
        # print(wavelength,int(wavelength*h0),A1,B1,A2,B2,A3,B3,prescaler)

        self.H.__sendByte__(CP.WAVEGEN)
        self.H.__sendByte__(CP.SQR4)
        self.H.__sendInt__(wavelength - 1)
        self.H.__sendInt__(int(wavelength * h0) - 1)
        try:
            self.H.__sendInt__(max(0, A1 - 1))
            self.H.__sendInt__(max(1, B1 - 1))
            self.H.__sendInt__(max(0, A2 - 1))
            self.H.__sendInt__(max(1, B2 - 1))
            self.H.__sendInt__(max(0, A3 - 1))
            self.H.__sendInt__(max(1, B3 - 1))
            self.H.__sendByte__(prescaler)
            self.H.__get_ack__()
        except Exception as ex:
            self.raiseException(ex, "Communication Error , Function : " + inspect.currentframe().f_code.co_name)

        for a in ['SQR1', 'SQR2', 'SQR3', 'SQR4']: self.sqrfreq[a] = 64e6 / wavelength / p[prescaler & 0x3]
        return 64e6 / wavelength / p[prescaler & 0x3]

    def map_reference_clock(self, scaler, *args):
        """
		Map the internal oscillator output  to SQR1,SQR2,SQR3,SQR4 or WAVEGEN
		The output frequency is 128/(1<<scaler) MHz

		scaler [0-15]

			* 0 -> 128MHz
			* 1 -> 64MHz
			* 2 -> 32MHz
			* 3 -> 16MHz
			* .
			* .
			* 15 ->128./32768 MHz

		example::

		>>> I.map_reference_clock(2,'SQR1','SQR2')

		outputs 32 MHz on SQR1, SQR2 pins

		.. note::
			if you change the reference clock for 'wavegen' , the external waveform generator(AD9833) resolution and range will also change.
			default frequency for 'wavegen' is 16MHz. Setting to 1MHz will give you 16 times better resolution, but a usable range of
			0Hz to about 100KHz instead of the original 2MHz.

		"""
        try:
            self.H.__sendByte__(CP.WAVEGEN)
            self.H.__sendByte__(CP.MAP_REFERENCE)
            chan = 0
            if 'SQR1' in args: chan |= 1
            if 'SQR2' in args: chan |= 2
            if 'SQR3' in args: chan |= 4
            if 'SQR4' in args: chan |= 8
            if 'WAVEGEN' in args: chan |= 16
            self.H.__sendByte__(chan)
            self.H.__sendByte__(scaler)
            if 'WAVEGEN' in args: self.DDS_CLOCK = 128e6 / (1 << scaler)
            self.H.__get_ack__()
        except Exception as ex:
            self.raiseException(ex, "Communication Error , Function : " + inspect.currentframe().f_code.co_name)

    # -------------------------------------------------------------------------------------------------------------------#

    # |===============================================ANALOG OUTPUTS ====================================================|
    # |This section has commands related to current and voltage sources PV1,PV2,PV3,PCS					            |
    # -------------------------------------------------------------------------------------------------------------------#

    def set_pv1(self, val):
        """
		Set the voltage on PV1
		12-bit DAC...  -5V to 5V

		.. tabularcolumns:: |p{3cm}|p{11cm}|

		==============  ============================================================================================
		**Arguments**
		==============  ============================================================================================
		val             Output voltage on PV1. -5V to 5V
		==============  ============================================================================================

		"""
        return self.DAC.setVoltage('PV1', val)

    def set_pv2(self, val):
        """
		Set the voltage on PV2.
		12-bit DAC...  0-3.3V

		.. tabularcolumns:: |p{3cm}|p{11cm}|

		==============  ============================================================================================
		**Arguments**
		==============  ============================================================================================
		val             Output voltage on PV2. 0-3.3V
		==============  ============================================================================================

		:return: Actual value set on pv2
		"""
        return self.DAC.setVoltage('PV2', val)

    def set_pv3(self, val):
        """
		Set the voltage on PV3

		.. tabularcolumns:: |p{3cm}|p{11cm}|

		==============  ============================================================================================
		**Arguments**
		==============  ============================================================================================
		val             Output voltage on PV3. 0V to 3.3V
		==============  ============================================================================================

		:return: Actual value set on pv3
		"""
        return self.DAC.setVoltage('PV3', val)

    def set_pcs(self, val):
        """
		Set programmable current source

		.. tabularcolumns:: |p{3cm}|p{11cm}|

		==============  ============================================================================================
		**Arguments**
		==============  ============================================================================================
		val             Output current on PCS. 0 to 3.3mA. Subject to load resistance. Read voltage on PCS to check.
		==============  ============================================================================================

		:return: value attempted to set on pcs
		"""
        return self.DAC.setCurrent(val)

    def get_pv1(self):
        """
		get the last set voltage on PV1
		12-bit DAC...  -5V to 5V
		"""
        return self.DAC.getVoltage('PV1')

    def get_pv2(self):
        return self.DAC.getVoltage('PV2')

    def get_pv3(self):
        return self.DAC.getVoltage('PV3')

    def get_pcs(self):
        return self.DAC.getVoltage('PCS')

    def WS2812B(self, cols, output='CS1'):
        """
		set shade of WS2182 LED on SQR1

		.. tabularcolumns:: |p{3cm}|p{11cm}|

		==============  ============================================================================================
		**Arguments**
		==============  ============================================================================================
		cols                2Darray [[R,G,B],[R2,G2,B2],[R3,G3,B3]...]
							brightness of R,G,B ( 0-255  )
		==============  ============================================================================================

		example::

			>>> I.WS2812B([[10,0,0],[0,10,10],[10,0,10]])
			#sets red, cyan, magenta to three daisy chained LEDs

		see :ref:`rgb_video`


		"""
        if output == 'CS1':
            pin = CP.SET_RGB1
        elif output == 'CS2':
            pin = CP.SET_RGB2
        elif output == 'SQR1':
            pin = CP.SET_RGB3
        else:
            print('invalid output')
            return
        try:
            self.H.__sendByte__(CP.COMMON)
            self.H.__sendByte__(pin)
            self.H.__sendByte__(len(cols) * 3)
            for col in cols:
                # R=reverse_bits(int(col[0]));G=reverse_bits(int(col[1]));B=reverse_bits(int(col[2]))
                R = col[0]
                G = col[1]
                B = col[2]
                self.H.__sendByte__(G)
                self.H.__sendByte__(R)
                self.H.__sendByte__(B)
            # print(col)
            self.H.__get_ack__()
        except Exception as ex:
            self.raiseException(ex, "Communication Error , Function : " + inspect.currentframe().f_code.co_name)

    # -------------------------------------------------------------------------------------------------------------------#

    # |======================================READ PROGRAM AND DATA ADDRESSES=============================================|
    # |Direct access to RAM and FLASH		     																		|
    # -------------------------------------------------------------------------------------------------------------------#

    def read_program_address(self, address):
        """
		Reads and returns the value stored at the specified address in program memory

		.. tabularcolumns:: |p{3cm}|p{11cm}|

		==============  ============================================================================================
		**Arguments**
		==============  ============================================================================================
		address         Address to read from. Refer to PIC24EP64GP204 programming manual
		==============  ============================================================================================
		"""
        try:
            self.H.__sendByte__(CP.COMMON)
            self.H.__sendByte__(CP.READ_PROGRAM_ADDRESS)
            self.H.__sendInt__(address & 0xFFFF)
            self.H.__sendInt__((address >> 16) & 0xFFFF)
            v = self.H.__getInt__()
            self.H.__get_ack__()
            return v
        except Exception as ex:
            self.raiseException(ex, "Communication Error , Function : " + inspect.currentframe().f_code.co_name)

    def device_id(self):
        try:
            a = self.read_program_address(0x800FF8)
            b = self.read_program_address(0x800FFa)
            c = self.read_program_address(0x800FFc)
            d = self.read_program_address(0x800FFe)
            val = d | (c << 16) | (b << 32) | (a << 48)
            self.__print__(a, b, c, d, hex(val))
            return val
        except Exception as ex:
            self.raiseException(ex, "Communication Error , Function : " + inspect.currentframe().f_code.co_name)

    def __write_program_address__(self, address, value):
        """
		Writes a value to the specified address in program memory. Disabled in firmware.

		.. tabularcolumns:: |p{3cm}|p{11cm}|
		==============  ============================================================================================
		**Arguments**
		==============  ============================================================================================
		address         Address to write to. Refer to PIC24EP64GP204 programming manual
						Do Not Screw around with this. It won't work anyway.
		==============  ============================================================================================
		"""
        try:
            self.H.__sendByte__(CP.COMMON)
            self.H.__sendByte__(CP.WRITE_PROGRAM_ADDRESS)
            self.H.__sendInt__(address & 0xFFFF)
            self.H.__sendInt__((address >> 16) & 0xFFFF)
            self.H.__sendInt__(value)
            self.H.__get_ack__()
        except Exception as ex:
            self.raiseException(ex, "Communication Error , Function : " + inspect.currentframe().f_code.co_name)

    def read_data_address(self, address):
        """
		Reads and returns the value stored at the specified address in RAM

		.. tabularcolumns:: |p{3cm}|p{11cm}|

		==============  ============================================================================================
		**Arguments**
		==============  ============================================================================================
		address         Address to read from.  Refer to PIC24EP64GP204 programming manual|
		==============  ============================================================================================
		"""
        try:
            self.H.__sendByte__(CP.COMMON)
            self.H.__sendByte__(CP.READ_DATA_ADDRESS)
            self.H.__sendInt__(address & 0xFFFF)
            v = self.H.__getInt__()
            self.H.__get_ack__()
            return v
        except Exception as ex:
            self.raiseException(ex, "Communication Error , Function : " + inspect.currentframe().f_code.co_name)

    def __write_data_address__(self, address, value):
        """
		Writes a value to the specified address in RAM

		.. tabularcolumns:: |p{3cm}|p{11cm}|

		==============  ============================================================================================
		**Arguments**
		==============  ============================================================================================
		address         Address to write to.  Refer to PIC24EP64GP204 programming manual|
		==============  ============================================================================================
		"""
        try:
            self.H.__sendByte__(CP.COMMON)
            self.H.__sendByte__(CP.WRITE_DATA_ADDRESS)
            self.H.__sendInt__(address & 0xFFFF)
            self.H.__sendInt__(value)
            self.H.__get_ack__()
        except Exception as ex:
            self.raiseException(ex, "Communication Error , Function : " + inspect.currentframe().f_code.co_name)

    # -------------------------------------------------------------------------------------------------------------------#

    # |==============================================MOTOR SIGNALLING====================================================|
    # |Set servo motor angles via SQ1-4. Control one stepper motor using SQ1-4											|
    # -------------------------------------------------------------------------------------------------------------------#

    def __stepperMotor__(self, steps, delay, direction):
        try:
            self.H.__sendByte__(CP.NONSTANDARD_IO)
            self.H.__sendByte__(CP.STEPPER_MOTOR)
            self.H.__sendInt__((steps << 1) | direction)
            self.H.__sendInt__(delay)
        except Exception as ex:
            self.raiseException(ex, "Communication Error , Function : " + inspect.currentframe().f_code.co_name)

        time.sleep(steps * delay * 1e-3)  # convert mS to S

    def stepForward(self, steps, delay):
        """
		Control stepper motors using SQR1-4

		take a fixed number of steps in the forward direction with a certain delay( in milliseconds ) between each step.

		"""
        self.__stepperMotor__(steps, delay, 1)

    def stepBackward(self, steps, delay):
        """
		Control stepper motors using SQR1-4

		take a fixed number of steps in the backward direction with a certain delay( in milliseconds ) between each step.

		"""
        self.__stepperMotor__(steps, delay, 0)

    def servo(self, angle, chan='SQR1'):
        '''
		Output A PWM waveform on SQR1/SQR2 corresponding to the angle specified in the arguments.
		This is used to operate servo motors.  Tested with 9G SG-90 Servo motor.

		.. tabularcolumns:: |p{3cm}|p{11cm}|

		==============  ============================================================================================
		**Arguments**
		==============  ============================================================================================
		angle           0-180. Angle corresponding to which the PWM waveform is generated.
		chan            'SQR1' or 'SQR2'. Whether to use SQ1 or SQ2 to output the PWM waveform used by the servo
		==============  ============================================================================================
		'''
        if chan == 'SQR1':
            self.sqr1(100, 7.5 + 19. * angle / 180)  # 100Hz
        elif chan == 'SQR2':
            self.sqr2(100, 7.5 + 19. * angle / 180)  # 100Hz

    def servo4(self, a1, a2, a3, a4):
        """
		Operate Four servo motors independently using SQR1, SQR2, SQR3, SQR4.
		tested with SG-90 9G servos.
		For high current servos, please use a different power source, and a level convertor for the PWm output signals(if needed)

		.. tabularcolumns:: |p{3cm}|p{11cm}|

		==============  ============================================================================================
		**Arguments**
		==============  ============================================================================================
		a1              Angle to set on Servo which uses SQR1 as PWM input. [0-180]
		a2              Angle to set on Servo which uses SQR2 as PWM input. [0-180]
		a3              Angle to set on Servo which uses SQR3 as PWM input. [0-180]
		a4              Angle to set on Servo which uses SQR4 as PWM input. [0-180]
		==============  ============================================================================================

		"""
        try:
            params = (1 << 5) | 2  # continuous waveform.  prescaler 2( 1:64)
            self.H.__sendByte__(CP.WAVEGEN)
            self.H.__sendByte__(CP.SQR4)
            self.H.__sendInt__(10000)  # 10mS wavelength
            self.H.__sendInt__(750 + int(a1 * 1900 / 180))
            self.H.__sendInt__(0)
            self.H.__sendInt__(750 + int(a2 * 1900 / 180))
            self.H.__sendInt__(0)
            self.H.__sendInt__(750 + int(a3 * 1900 / 180))
            self.H.__sendInt__(0)
            self.H.__sendInt__(750 + int(a4 * 1900 / 180))
            self.H.__sendByte__(params)
            self.H.__get_ack__()
        except Exception as ex:
            self.raiseException(ex, "Communication Error , Function : " + inspect.currentframe().f_code.co_name)

    def enableUartPassthrough(self, baudrate, persist=False):
        '''
		All data received by the device is relayed to an external port(SCL[TX],SDA[RX]) after this function is called

		If a period > .5 seconds elapses between two transmit/receive events, the device resets
		and resumes normal mode. This timeout feature has been implemented in lieu of a hard reset option.
		can be used to load programs into secondary microcontrollers with bootloaders such ATMEGA, and ESP8266


		.. tabularcolumns:: |p{3cm}|p{11cm}|

		==============  ============================================================================================
		**Arguments**
		==============  ============================================================================================
		baudrate        BAUDRATE to use
		persist         If set to True, the device will stay in passthrough mode until the next power cycle.
						Otherwise(default scenario), the device will return to normal operation if no data is sent/
						received for a period greater than one second at a time.
		==============  ============================================================================================
		'''
        try:
            self.H.__sendByte__(CP.PASSTHROUGHS)
            self.H.__sendByte__(CP.PASS_UART)
            self.H.__sendByte__(1 if persist else 0)
            self.H.__sendInt__(int(round(((64e6 / baudrate) / 4) - 1)))
            self.__print__('BRGVAL:', int(round(((64e6 / baudrate) / 4) - 1)))
            time.sleep(0.1)
            self.__print__('junk bytes read:', len(self.H.fd.read(100)))
        except Exception as ex:
            self.raiseException(ex, "Communication Error , Function : " + inspect.currentframe().f_code.co_name)

    def estimateDistance(self):
        '''

		Read data from ultrasonic distance sensor HC-SR04/HC-SR05.  Sensors must have separate trigger and output pins.
		First a 10uS pulse is output on SQR1.  SQR1 must be connected to the TRIG pin on the sensor prior to use.

		Upon receiving this pulse, the sensor emits a sequence of sound pulses, and the logic level of its output
		pin(which we will monitor via ID1) is also set high.  The logic level goes LOW when the sound packet
		returns to the sensor, or when a timeout occurs.

		The ultrasound sensor outputs a series of 8 sound pulses at 40KHz which corresponds to a time period
		of 25uS per pulse. These pulses reflect off of the nearest object in front of the sensor, and return to it.
		The time between sending and receiving of the pulse packet is used to estimate the distance.
		If the reflecting object is either too far away or absorbs sound, less than 8 pulses may be received, and this
		can cause a measurement error of 25uS which corresponds to 8mm.

		Ensure 5V supply.  You may set SQR2 to HIGH [ I.set_state(SQR2=True) ] , and use that as the power supply.

		returns 0 upon timeout
		'''
        try:
            self.H.__sendByte__(CP.NONSTANDARD_IO)
            self.H.__sendByte__(CP.HCSR04_HEADER)

            timeout_msb = int((0.3 * 64e6)) >> 16
            self.H.__sendInt__(timeout_msb)

            A = self.H.__getLong__()
            B = self.H.__getLong__()
            tmt = self.H.__getInt__()
            self.H.__get_ack__()
            # self.__print__(A,B)
            if (tmt >= timeout_msb or B == 0): return 0
            rtime = lambda t: t / 64e6
            return 330. * rtime(B - A + 20) / 2.
        except Exception as ex:
            self.raiseException(ex, "Communication Error , Function : " + inspect.currentframe().f_code.co_name)

    """
	def TemperatureAndHumidity(self):
		'''
		init  AM2302.
		This effort was a waste.  There are better humidity and temperature sensors available which use well documented I2C
		'''
		try:
			self.H.__sendByte__(CP.NONSTANDARD_IO)
			self.H.__sendByte__(CP.AM2302_HEADER)

			self.H.__get_ack__()
		except Exception as ex:
			self.raiseException(ex, "Communication Error , Function : "+inspect.currentframe().f_code.co_name)
		self.digital_channels_in_buffer=1
	"""

    def opticalArray(self, SS, delay, channel='CH3', **kwargs):
        '''
		read from 3648 element optical sensor array TCD3648P from Toshiba. Experimental feature.
		Neither Sine waves will be available.
		Connect SQR1 to MS , SQR2 to MS , A0 to CHannel , and CS1(on the expansion slot) to ICG

		delay : ICG low duration
		tp : clock wavelength=tp*15nS,  SS=clock/4

		'''
        samples = 3694
        res = kwargs.get('resolution', 10)
        tweak = kwargs.get('tweak', 1)

        try:
            self.H.__sendByte__(CP.NONSTANDARD_IO)
            self.H.__sendByte__(CP.TCD1304_HEADER)
            if res == 10:
                self.H.__sendByte__(self.__calcCHOSA__(channel))  # 10-bit
            else:
                self.H.__sendByte__(self.__calcCHOSA__(channel) | 0x80)  # 12-bit
            self.H.__sendByte__(tweak)  # Tweak the SH low to ICG high space. =tweak*delay
            self.H.__sendInt__(delay)
            self.H.__sendInt__(int(SS * 64))
            self.timebase = SS
            self.achans[0].set_params(channel=0, length=samples, timebase=self.timebase,
                                      resolution=12 if res != 10 else 10, source=self.analogInputSources[channel])
            self.samples = samples
            self.channels_in_buffer = 1
            time.sleep(2 * delay * 1e-6)
            self.H.__get_ack__()
        except Exception as ex:
            self.raiseException(ex, "Communication Error , Function : " + inspect.currentframe().f_code.co_name)

    def setUARTBAUD(self, BAUD):
        try:
            self.H.__sendByte__(CP.UART_2)
            self.H.__sendByte__(CP.SET_BAUD)
            self.H.__sendInt__(int(round(((64e6 / BAUD) / 4) - 1)))
            self.__print__('BRG2VAL:', int(round(((64e6 / BAUD) / 4) - 1)))
            self.H.__get_ack__()
        except Exception as ex:
            self.raiseException(ex, "Communication Error , Function : " + inspect.currentframe().f_code.co_name)

    def writeUART(self, character):
        try:
            self.H.__sendByte__(CP.UART_2)
            self.H.__sendByte__(CP.SEND_BYTE)
            self.H.__sendByte__(character)
            self.H.__get_ack__()
        except Exception as ex:
            self.raiseException(ex, "Communication Error , Function : " + inspect.currentframe().f_code.co_name)

    def readUART(self):
        try:
            self.H.__sendByte__(CP.UART_2)
            self.H.__sendByte__(CP.READ_BYTE)
            return self.H.__getByte__()
        except Exception as ex:
            self.raiseException(ex, "Communication Error , Function : " + inspect.currentframe().f_code.co_name)

    def readUARTStatus(self):
        '''
		return available bytes in UART buffer
		'''
        try:
            self.H.__sendByte__(CP.UART_2)
            self.H.__sendByte__(CP.READ_UART2_STATUS)
            return self.H.__getByte__()
        except Exception as ex:
            self.raiseException(ex, "Communication Error , Function : " + inspect.currentframe().f_code.co_name)

    def readLog(self):
        """
		read hardware debug log.
		"""
        try:
            self.H.__sendByte__(CP.COMMON)
            self.H.__sendByte__(CP.READ_LOG)
            log = self.H.fd.readline().strip()
            self.H.__get_ack__()
            return log
        except Exception as ex:
            self.raiseException(ex, "Communication Error , Function : " + inspect.currentframe().f_code.co_name)

    def raiseException(self, ex, msg):
        msg += '\n' + ex.message
        # self.H.disconnect()
        raise RuntimeError(msg)


if __name__ == "__main__":
    print(
        """This is not an executable file. Use this library by importing PSL in a python project
>>> from PSL import sciencelab
>>> I = sciencelab.connect()
>>> I.get_average_voltage('CH1')\n""")
    I = connect(verbose=True)
    t = time.time()
    for a in range(100):
        s = I.read_flash(3, a)
    # print(s.replace('\n','.'),len(s))
    print(time.time() - t)<|MERGE_RESOLUTION|>--- conflicted
+++ resolved
@@ -2427,11 +2427,7 @@
             self.H.__sendByte__(chan - 1)
             ss = self.H.fd.read(int(bytes * 4))
             self.H.__get_ack__()
-<<<<<<< HEAD
             tmp = np.zeros(int(bytes))
-=======
-            tmp = np.zeros((bytes))
->>>>>>> dd1f8d9f
             for a in range(int(bytes)):
                 tmp[a] = CP.Integer.unpack(ss[a * 4:a * 4 + 4])[0]
             tmp = np.trim_zeros(tmp)
